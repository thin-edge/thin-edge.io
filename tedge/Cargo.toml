[package]
name = "tedge"
version = "0.1.0"
edition = "2018"
authors = ["Software AG <thin-edge-team@softwareag.com>"]
license = "Apache-2.0"
readme = "README.md"
description = "tedge is the cli tool for thin-edge.io"

[package.metadata.deb]
depends = "mosquitto"

[dependencies]
anyhow = "1.0.38"
chrono = "0.4.19"
futures = "0.3.12"
mqtt_client = {version = "0.1.0", path = "../common/mqtt_client" }
rcgen = { version = "0.8.9", features = ["pem"] }
<<<<<<< HEAD
reqwest = { version = "0.11.1", default-features = false, features = ["blocking", "json", "rustls-tls", "stream"] }
rpassword = "5.0.1"
rumqttc = { git = "https://github.com/bytebeamio/rumqtt" }
=======
>>>>>>> 9874bd1c
serde = { version = "1.0.123", features = ["derive"] }
structopt = "0.3.21"
tempfile = "3.2.0"
thiserror = "1.0.23"
tokio = { version = "1.1.1", features = ["rt", "signal", "io-util", "sync"] }
toml = "0.5.8"
url = "2.2.0"
which = "4.0.2"
x509-parser = "0.9.0"
zeroize = "1.2.0"

[dev-dependencies]
assert_cmd = "1.0.2"
assert_matches = "1.4.0"
mockito = "0.29.0"
pem = "0.8.2"
predicates = "1.0.6"

[features]
integration-test = []
mosquitto-available = []<|MERGE_RESOLUTION|>--- conflicted
+++ resolved
@@ -16,12 +16,9 @@
 futures = "0.3.12"
 mqtt_client = {version = "0.1.0", path = "../common/mqtt_client" }
 rcgen = { version = "0.8.9", features = ["pem"] }
-<<<<<<< HEAD
 reqwest = { version = "0.11.1", default-features = false, features = ["blocking", "json", "rustls-tls", "stream"] }
 rpassword = "5.0.1"
 rumqttc = { git = "https://github.com/bytebeamio/rumqtt" }
-=======
->>>>>>> 9874bd1c
 serde = { version = "1.0.123", features = ["derive"] }
 structopt = "0.3.21"
 tempfile = "3.2.0"
