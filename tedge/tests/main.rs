mod tests {

    use predicates::prelude::*; // Used for writing assertions

    fn tedge_command<I, S>(args: I) -> Result<assert_cmd::Command, Box<dyn std::error::Error>>
    where
        I: IntoIterator<Item = S>,
        S: AsRef<std::ffi::OsStr>,
    {
        let path: &str = "tedge";
        let mut cmd = assert_cmd::Command::cargo_bin(path)?;
        cmd.args(args);
        Ok(cmd)
    }

    #[test]
    fn run_help() -> Result<(), Box<dyn std::error::Error>> {
        let mut cmd = tedge_command(&["--help"])?;

<<<<<<< HEAD
        cmd.arg("--help");
        cmd.assert().success().stdout(predicate::str::contains("USAGE"));
=======
        cmd.assert()
            .success()
            .stdout(predicate::str::contains("USAGE"));
>>>>>>> 7f3741eb

        Ok(())
    }

    #[test]
    fn run_version() -> Result<(), Box<dyn std::error::Error>> {
        let mut cmd = tedge_command(&["-V"])?;

        let version_string = format!("tedge {}", env!("CARGO_PKG_VERSION"));

        cmd.assert()
            .success()
            .stdout(predicate::str::starts_with(version_string));

        Ok(())
    }

    #[test]
    fn run_create_certificate() -> Result<(), Box<dyn std::error::Error>> {
        let tempdir = tempfile::tempdir()?;
        let device_id = "test";
        let cert_path = temp_path(&tempdir, "test-cert.pem");
        let key_path = temp_path(&tempdir, "test-key.pem");

        let mut create_cmd = tedge_command(&[
            "cert",
            "create",
            "--id",
            device_id,
            "--cert-path",
            &cert_path,
            "--key-path",
            &key_path,
        ])?;

        let mut show_cmd = tedge_command(&["cert", "show", "--cert-path", &cert_path])?;

        let mut remove_cmd = tedge_command(&[
            "cert",
            "remove",
            "--cert-path",
            &cert_path,
            "--key-path",
            &key_path,
        ])?;

        // The remove command can be run when there is no certificate
        remove_cmd.assert().success();

        // The create command create a certificate
        create_cmd.assert().success();

        // The certificate use the device id as CN
        show_cmd
            .assert()
            .success()
            .stdout(predicate::str::contains(format!("CN={},", device_id)));

        // When a certificate exists, it is not over-written by the create command
        create_cmd
            .assert()
            .failure()
            .stderr(predicate::str::contains("A certificate already exists"));

        // The remove command remove the certificate
        remove_cmd.assert().success();

        // which can no more be displayed
        show_cmd
            .assert()
            .failure()
            .stderr(predicate::str::contains("Missing file"));

        // The a new certificate can then be created.
        create_cmd.assert().success();

        Ok(())
    }

    fn temp_path(dir: &tempfile::TempDir, filename: &str) -> String {
        String::from(dir.path().join(filename).to_str().unwrap())
    }
}<|MERGE_RESOLUTION|>--- conflicted
+++ resolved
@@ -17,14 +17,7 @@
     fn run_help() -> Result<(), Box<dyn std::error::Error>> {
         let mut cmd = tedge_command(&["--help"])?;
 
-<<<<<<< HEAD
-        cmd.arg("--help");
         cmd.assert().success().stdout(predicate::str::contains("USAGE"));
-=======
-        cmd.assert()
-            .success()
-            .stdout(predicate::str::contains("USAGE"));
->>>>>>> 7f3741eb
 
         Ok(())
     }
@@ -62,14 +55,7 @@
 
         let mut show_cmd = tedge_command(&["cert", "show", "--cert-path", &cert_path])?;
 
-        let mut remove_cmd = tedge_command(&[
-            "cert",
-            "remove",
-            "--cert-path",
-            &cert_path,
-            "--key-path",
-            &key_path,
-        ])?;
+        let mut remove_cmd = tedge_command(&["cert", "remove", "--cert-path", &cert_path, "--key-path", &key_path])?;
 
         // The remove command can be run when there is no certificate
         remove_cmd.assert().success();
