use super::command::Command;
use chrono::offset::Utc;
use chrono::Duration;
use rcgen::Certificate;
use rcgen::CertificateParams;
use rcgen::RcgenError;
use std::fs::File;
use std::fs::OpenOptions;
use std::io::prelude::*;
use structopt::StructOpt;

const DEFAULT_CERT_PATH: &str = "./tedge-certificate.pem";
const DEFAULT_KEY_PATH: &str = "./tedge-private-key.pem";

#[derive(StructOpt, Debug)]
pub enum CertCmd {
    /// Create a self-signed device certificate
    Create {
        /// The device identifier
        #[structopt(long)]
        id: String,

        /// The path where the device certificate will be stored
        #[structopt(long, default_value = DEFAULT_CERT_PATH)]
        cert_path: String,

        /// The path where the device private key will be stored
        #[structopt(long, default_value = DEFAULT_KEY_PATH)]
        key_path: String,
    },

    /// Show the device certificate, if any
    Show {
        /// The path where the device certificate will be stored
        #[structopt(long, default_value = DEFAULT_CERT_PATH)]
        cert_path: String,
    },

    /// Remove the device certificate
    Remove {
        /// The path of the certificate to be removed
        #[structopt(long, default_value = DEFAULT_CERT_PATH)]
        cert_path: String,

        /// The path of the private key to be removed
        #[structopt(long, default_value = DEFAULT_KEY_PATH)]
        key_path: String,
    },
}

#[derive(thiserror::Error, Debug)]
pub enum CertError {
    #[error(r#"The string '{name:?}' contains characters which cannot be used in a name"#)]
    InvalidCharacter { name: String },

    #[error(r#"The empty string cannot be used as a name"#)]
    EmptyName,

    #[error(
        r#"The string '{name:?}' is more than {} characters long and cannot be used as a name"#,
        MAX_CN_SIZE
    )]
    TooLongName { name: String },

    #[error(
        r#"A certificate already exists and would be overwritten.
        Existing file: {path:?}
        Run `tegde cert remove` first to generate a new certificate.
    "#
    )]
    CertificateAlreadyExists { path: String },

    #[error(
        r#"No certificate has been attached to that device.
        Missing file: {path:?}
        Run `tegde cert create` to generate a new certificate.
    "#
    )]
    CertificateNotFound { path: String },

    #[error(
        r#"No private key has been attached to that device.
        Missing file: {path:?}
        Run `tegde cert create` to generate a new key and certificate.
    "#
    )]
    KeyNotFound { path: String },

    #[error(
        r#"A private key already exists and would be overwritten.
        Existing file: {path:?}
        Run `tegde cert remove` first to generate a new certificate and private key.
    "#
    )]
    KeyAlreadyExists { path: String },

    #[error("I/O error")]
    IoError(#[from] std::io::Error),

    #[error("Cryptography related error")]
    CryptographyError(#[from] RcgenError),

    #[error("PEM file format error")]
    PemError(#[from] x509_parser::error::PEMError),

    #[error("X509 file format error: {0}")]
    X509Error(String), // One cannot use x509_parser::error::X509Error unless one use `nom`.
}

impl CertError {
    /// Improve the error message in case the error in a IO error on the certificate file.
    fn cert_context(self, path: &str) -> CertError {
        match self {
            CertError::IoError(ref err) => match err.kind() {
<<<<<<< HEAD
                std::io::ErrorKind::AlreadyExists => CertError::CertificateAlreadyExists { path: path.into() },
=======
                std::io::ErrorKind::AlreadyExists => {
                    CertError::CertificateAlreadyExists { path: path.into() }
                }
                std::io::ErrorKind::NotFound => {
                    CertError::CertificateNotFound { path: path.into() }
                }
>>>>>>> 7f3741eb
                _ => self,
            },
            _ => self,
        }
    }

    /// Improve the error message in case the error in a IO error on the private key file.
    fn key_context(self, path: &str) -> CertError {
        match self {
            CertError::IoError(ref err) => match err.kind() {
<<<<<<< HEAD
                std::io::ErrorKind::AlreadyExists => CertError::KeyAlreadyExists { path: path.into() },
=======
                std::io::ErrorKind::AlreadyExists => {
                    CertError::KeyAlreadyExists { path: path.into() }
                }
                std::io::ErrorKind::NotFound => CertError::KeyNotFound { path: path.into() },
>>>>>>> 7f3741eb
                _ => self,
            },
            _ => self,
        }
    }
}

impl Command for CertCmd {
    fn to_string(&self) -> String {
        match self {
            CertCmd::Create {
                id,
                cert_path: _,
                key_path: _,
            } => format!("create a test certificate for the device {}.", id),
            CertCmd::Show { cert_path: _ } => format!("show the device certificate"),
            CertCmd::Remove {
                cert_path: _,
                key_path: _,
            } => format!("remove the device certificate"),
        }
    }

    fn run(&self, _verbose: u8) -> Result<(), anyhow::Error> {
        let config = CertCmd::read_configuration();
        match self {
            CertCmd::Create {
                id,
                cert_path,
                key_path,
            } => create_test_certificate(&config, id, cert_path, key_path)?,

            CertCmd::Show { cert_path } => show_certificate(cert_path)?,

            CertCmd::Remove {
                cert_path,
                key_path,
            } => {
                remove_certificate(cert_path, key_path)?;
            }
        }
        Ok(())
    }
}

impl CertCmd {
    fn read_configuration() -> CertConfig {
        CertConfig::default()
    }
}

struct CertConfig {
    test_cert: TestCertConfig,
}

struct TestCertConfig {
    validity_period_days: u32,
    organization_name: String,
    organizational_unit_name: String,
}

impl Default for CertConfig {
    fn default() -> Self {
        CertConfig {
            test_cert: TestCertConfig::default(),
        }
    }
}

impl Default for TestCertConfig {
    fn default() -> Self {
        TestCertConfig {
            validity_period_days: 90,
            organization_name: "Thin Edge".into(),
            organizational_unit_name: "Test Device".into(),
        }
    }
}

fn create_test_certificate(config: &CertConfig, id: &str, cert_path: &str, key_path: &str) -> Result<(), CertError> {
    check_identifier(id)?;

    let mut cert_file = create_new_file(cert_path).map_err(|err| err.cert_context(cert_path))?;
    let mut key_file = create_new_file(key_path).map_err(|err| err.key_context(key_path))?;

    let cert = new_selfsigned_certificate(&config, id)?;

    let cert_pem = cert.serialize_pem()?;
    cert_file.write_all(cert_pem.as_bytes())?;
    cert_file.sync_all()?;

    {
        // Zero the private key on drop
        let cert_key = zeroize::Zeroizing::new(cert.serialize_private_key_pem());
        key_file.write_all(cert_key.as_bytes())?;
        key_file.sync_all()?;
    }

    Ok(())
}

fn show_certificate(cert_path: &str) -> Result<(), CertError> {
    let pem = read_pem(cert_path).map_err(|err| err.cert_context(cert_path))?;
    let x509 = extract_certificate(&pem)?;
    let tbs_certificate = x509.tbs_certificate;

    println!("Device certificate: {}", cert_path);
    println!("Subject: {}", tbs_certificate.subject.to_string());
    println!("Issuer: {}", tbs_certificate.issuer.to_string());
    println!(
        "Valid from: {}",
        tbs_certificate.validity.not_before.to_rfc2822()
    );
    println!(
        "Valid up to: {}",
        tbs_certificate.validity.not_after.to_rfc2822()
    );

    Ok(())
}

fn remove_certificate(cert_path: &str, key_path: &str) -> Result<(), CertError> {
    std::fs::remove_file(cert_path).or_else(ok_if_not_found)?;
    std::fs::remove_file(key_path).or_else(ok_if_not_found)?;

    Ok(())
}

fn ok_if_not_found(err: std::io::Error) -> std::io::Result<()> {
    match err.kind() {
        std::io::ErrorKind::NotFound => Ok(()),
        _ => Err(err),
    }
}

const MAX_CN_SIZE: usize = 64;

fn check_identifier(id: &str) -> Result<(), CertError> {
    if id.is_empty() {
        return Err(CertError::EmptyName);
    } else if id.len() > MAX_CN_SIZE {
        return Err(CertError::TooLongName { name: id.into() });
    } else if id.contains(char::is_control) {
        return Err(CertError::InvalidCharacter { name: id.into() });
    }

    Ok(())
}

fn extract_certificate(
    pem: &x509_parser::pem::Pem,
) -> Result<x509_parser::certificate::X509Certificate, CertError> {
    let x509 = pem.parse_x509().map_err(|err| {
        // The x509 error is wrapped into a `nom::Err`
        // and cannot be extracted without pattern matching on that type
        // So one simply extract the error as a string,
        // to avoid a dependency on the `nom` crate.
        let x509_error_string = format!("{}", err);
        CertError::X509Error(x509_error_string)
    })?;
    Ok(x509)
}

fn read_pem(path: &str) -> Result<x509_parser::pem::Pem, CertError> {
    let file = std::fs::File::open(path)?;
    let (pem, _) = x509_parser::pem::Pem::read(std::io::BufReader::new(file))?;
    Ok(pem)
}

fn create_new_file(path: &str) -> Result<File, CertError> {
    Ok(OpenOptions::new().write(true).create_new(true).open(path)?)
}

fn new_selfsigned_certificate(config: &CertConfig, id: &str) -> Result<Certificate, RcgenError> {
    let mut distinguished_name = rcgen::DistinguishedName::new();
    distinguished_name.push(rcgen::DnType::CommonName, id);
    distinguished_name.push(rcgen::DnType::OrganizationName, &config.test_cert.organization_name);
    distinguished_name.push(
        rcgen::DnType::OrganizationalUnitName,
        &config.test_cert.organizational_unit_name,
    );

    let today = Utc::now();
    let not_before = today - Duration::days(1); // Ensure the certificate is valid today
    let not_after = today + Duration::days(config.test_cert.validity_period_days.into());

    let mut params = CertificateParams::default();
    params.distinguished_name = distinguished_name;
    params.not_before = not_before;
    params.not_after = not_after;
    params.alg = &rcgen::PKCS_ECDSA_P256_SHA256; // ECDSA signing using the P-256 curves and SHA-256 hashing as per RFC 5758
    params.is_ca = rcgen::IsCa::Ca(rcgen::BasicConstraints::Unconstrained); // IsCa::SelfSignedOnly is rejected by C8Y

    Certificate::from_params(params)
}

#[cfg(test)]
mod tests {
    use super::*;
    use std::fs::File;
    use tempfile::*;

    #[test]
    fn basic_usage() {
        let dir = tempdir().unwrap();
        let cert_path = temp_file_path(&dir, "my-device-cert.pem");
        let key_path = temp_file_path(&dir, "my-device-key.pem");
        let id = "my-device-id";

        let cmd = CertCmd::Create {
            id: String::from(id),
            cert_path: cert_path.clone(),
            key_path: key_path.clone(),
        };
        let verbose = 0;

        assert!(cmd.run(verbose).err().is_none());
        assert_eq!(parse_pem_file(&cert_path).unwrap().tag, "CERTIFICATE");
        assert_eq!(parse_pem_file(&key_path).unwrap().tag, "PRIVATE KEY");
    }

    #[test]
    fn check_certificate_is_not_overwritten() {
        let cert_content = "some cert content";
        let key_content = "some key content";
        let cert_file = temp_file_with_content(cert_content);
        let key_file = temp_file_with_content(key_content);
        let id = "my-device-id";

        let cmd = CertCmd::Create {
            id: String::from(id),
            cert_path: String::from(cert_file.path().to_str().unwrap()),
            key_path: String::from(key_file.path().to_str().unwrap()),
        };
        let verbose = 0;

        assert!(cmd.run(verbose).ok().is_none());

        let mut cert_file = cert_file.reopen().unwrap();
        assert_eq!(file_content(&mut cert_file), cert_content);

        let mut key_file = key_file.reopen().unwrap();
        assert_eq!(file_content(&mut key_file), key_content);
    }

    fn temp_file_path(dir: &TempDir, filename: &str) -> String {
        String::from(dir.path().join(filename).to_str().unwrap())
    }

    fn temp_file_with_content(content: &str) -> NamedTempFile {
        let file = NamedTempFile::new().unwrap();
        file.as_file().write_all(content.as_bytes()).unwrap();
        file
    }

    fn file_content(file: &mut File) -> String {
        let mut content = String::new();
        file.read_to_string(&mut content).unwrap();
        content
    }

    fn parse_pem_file(path: &str) -> Result<pem::Pem, String> {
        let mut file = File::open(path).map_err(|err| err.to_string())?;
        let content = file_content(&mut file);

        pem::parse(content).map_err(|err| err.to_string())
    }
}<|MERGE_RESOLUTION|>--- conflicted
+++ resolved
@@ -112,16 +112,8 @@
     fn cert_context(self, path: &str) -> CertError {
         match self {
             CertError::IoError(ref err) => match err.kind() {
-<<<<<<< HEAD
                 std::io::ErrorKind::AlreadyExists => CertError::CertificateAlreadyExists { path: path.into() },
-=======
-                std::io::ErrorKind::AlreadyExists => {
-                    CertError::CertificateAlreadyExists { path: path.into() }
-                }
-                std::io::ErrorKind::NotFound => {
-                    CertError::CertificateNotFound { path: path.into() }
-                }
->>>>>>> 7f3741eb
+                std::io::ErrorKind::NotFound => CertError::CertificateNotFound { path: path.into() },
                 _ => self,
             },
             _ => self,
@@ -132,14 +124,8 @@
     fn key_context(self, path: &str) -> CertError {
         match self {
             CertError::IoError(ref err) => match err.kind() {
-<<<<<<< HEAD
                 std::io::ErrorKind::AlreadyExists => CertError::KeyAlreadyExists { path: path.into() },
-=======
-                std::io::ErrorKind::AlreadyExists => {
-                    CertError::KeyAlreadyExists { path: path.into() }
-                }
                 std::io::ErrorKind::NotFound => CertError::KeyNotFound { path: path.into() },
->>>>>>> 7f3741eb
                 _ => self,
             },
             _ => self,
@@ -174,10 +160,7 @@
 
             CertCmd::Show { cert_path } => show_certificate(cert_path)?,
 
-            CertCmd::Remove {
-                cert_path,
-                key_path,
-            } => {
+            CertCmd::Remove { cert_path, key_path } => {
                 remove_certificate(cert_path, key_path)?;
             }
         }
@@ -249,14 +232,8 @@
     println!("Device certificate: {}", cert_path);
     println!("Subject: {}", tbs_certificate.subject.to_string());
     println!("Issuer: {}", tbs_certificate.issuer.to_string());
-    println!(
-        "Valid from: {}",
-        tbs_certificate.validity.not_before.to_rfc2822()
-    );
-    println!(
-        "Valid up to: {}",
-        tbs_certificate.validity.not_after.to_rfc2822()
-    );
+    println!("Valid from: {}", tbs_certificate.validity.not_before.to_rfc2822());
+    println!("Valid up to: {}", tbs_certificate.validity.not_after.to_rfc2822());
 
     Ok(())
 }
@@ -289,9 +266,7 @@
     Ok(())
 }
 
-fn extract_certificate(
-    pem: &x509_parser::pem::Pem,
-) -> Result<x509_parser::certificate::X509Certificate, CertError> {
+fn extract_certificate(pem: &x509_parser::pem::Pem) -> Result<x509_parser::certificate::X509Certificate, CertError> {
     let x509 = pem.parse_x509().map_err(|err| {
         // The x509 error is wrapped into a `nom::Err`
         // and cannot be extracted without pattern matching on that type
