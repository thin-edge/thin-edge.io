--- conflicted
+++ resolved
@@ -698,16 +698,10 @@
             key_path: key_path.clone(),
         };
 
-<<<<<<< HEAD
-        let config = CertConfig::default();
-
-        assert!(cmd.create_test_certificate(&config).err().is_none());
-=======
         assert!(cmd
             .create_test_certificate(&CertConfig::default(), &UserManager::new())
             .err()
             .is_none());
->>>>>>> 67dec24e
         assert_eq!(parse_pem_file(&cert_path).unwrap().tag, "CERTIFICATE");
         assert_eq!(parse_pem_file(&key_path).unwrap().tag, "PRIVATE KEY");
     }
