use crate::config::{
    ConfigError, TEdgeConfig, C8Y_URL, DEVICE_CERT_PATH, DEVICE_ID, DEVICE_KEY_PATH,
};
use crate::utils::users;
use crate::utils::users::UserManager;
use crate::utils::{paths, paths::PathsError};
use crate::{
    command::{BuildCommand, Command, ExecutionContext},
    utils,
};
use chrono::offset::Utc;
use chrono::Duration;
use rcgen::Certificate;
use rcgen::CertificateParams;
use rcgen::RcgenError;
use reqwest::{StatusCode, Url};
use sha1::{Digest, Sha1};
use std::{
    convert::TryFrom,
    fs::{File, OpenOptions},
    io::prelude::*,
    path::{Path, PathBuf},
};
use structopt::StructOpt;
use x509_parser::prelude::Pem;

#[derive(StructOpt, Debug)]
pub enum TEdgeCertOpt {
    /// Create a self-signed device certificate
    Create {
        /// The device identifier to be used as the common name for the certificate
        #[structopt(long = "device-id")]
        id: String,
    },

    /// Show the device certificate, if any
    Show,

    /// Remove the device certificate
    Remove,

    /// Upload root certificate
    Upload(UploadCertOpt),
}

/// Create a self-signed device certificate
pub struct CreateCertCmd {
    /// The device identifier
    id: String,

    /// The path where the device certificate will be stored
    cert_path: String,

    /// The path where the device private key will be stored
    key_path: String,
}

/// Show the device certificate, if any
pub struct ShowCertCmd {
    /// The path where the device certificate will be stored
    cert_path: String,
}

/// Remove the device certificate
pub struct RemoveCertCmd {
    /// The path of the certificate to be removed
    cert_path: String,

    /// The path of the private key to be removed
    key_path: String,
}

#[derive(StructOpt, Debug)]
pub enum UploadCertOpt {
    /// Upload root certificate to Cumulocity
    ///
    /// The command will upload root certificate to Cumulocity.
    C8y {
        #[structopt(long = "user")]
        /// Provided username should be a Cumulocity user with tenant management permissions.
        /// The password is requested on /dev/tty, unless the $C8YPASS env var is set to the user password.
        username: String,
    },
}

impl BuildCommand for UploadCertOpt {
    fn build_command(self, config: TEdgeConfig) -> Result<Box<dyn Command>, ConfigError> {
        match self {
            UploadCertOpt::C8y { username } => {
                let device_id = config.device.id.ok_or_else(|| ConfigError::ConfigNotSet {
                    key: String::from(DEVICE_ID),
                })?;

                let path = PathBuf::try_from(config.device.cert_path.ok_or_else(|| {
                    ConfigError::ConfigNotSet {
                        key: String::from(DEVICE_CERT_PATH),
                    }
                })?)
                .expect("Path conversion failed unexpectedly!"); // This is Infallible that means it should never happen.

                let host = utils::config::parse_user_provided_address(config.c8y.url.ok_or_else(
                    || ConfigError::ConfigNotSet {
                        key: String::from(C8Y_URL),
                    },
                )?)?;

                Ok((UploadCertCmd {
                    device_id,
                    path,
                    host,
                    username,
                })
                .into_boxed())
            }
        }
    }
}

#[derive(Debug, serde::Deserialize)]
struct CumulocityResponse {
    name: String,
}

#[derive(Debug, serde::Serialize)]
#[serde(rename_all = "camelCase")]
struct UploadCertBody {
    name: String,
    cert_in_pem_format: String,
    auto_registration_enabled: bool,
    status: String,
}

struct UploadCertCmd {
    device_id: String,
    path: PathBuf,
    host: String,
    username: String,
}

impl Command for UploadCertCmd {
    fn description(&self) -> String {
        "upload root certificate".into()
    }

    fn execute(&self, _context: &ExecutionContext) -> Result<(), anyhow::Error> {
        Ok(self.upload_certificate()?)
    }
}

impl UploadCertCmd {
    fn upload_certificate(&self) -> Result<(), CertError> {
        let client = reqwest::blocking::Client::new();

<<<<<<< HEAD
        // Temporary workaround
        // let password = rpassword::read_password_from_tty(Some("Enter password: "))?;

        // Now run with sudo -E and set the password
        let password = match std::env::var("C8YPASS") {
            Ok(val) => val,
            Err(_) => panic!("Cannot find environment variable C8YPASS!"),
=======
        // Read the password from /dev/tty
        // Unless a password is provided using the `C8YPASS` env var.
        let password = match std::env::var("C8YPASS") {
            Ok(password) => password,
            Err(_) => rpassword::read_password_from_tty(Some("Enter password: "))?,
>>>>>>> d785afa2
        };

        // To post certificate c8y requires one of the following endpoints:
        // https://<tenant_id>.cumulocity.url.io/tenant/tenants/<tenant_id>/trusted-certificates
        // https://<tenant_domain>.cumulocity.url.io/tenant/tenants/<tenant_id>/trusted-certificates
        // and therefore we need to get tenant_id.
        let tenant_id = get_tenant_id_blocking(
            &client,
            build_get_tenant_id_url(&self.host)?,
            &self.username,
            &password,
        )?;
        Ok(self.post_certificate(&client, &tenant_id, &password)?)
    }

    fn post_certificate(
        &self,
        client: &reqwest::blocking::Client,
        tenant_id: &str,
        password: &str,
    ) -> Result<(), CertError> {
        let post_url = build_upload_certificate_url(&self.host, tenant_id)?;

        let post_body = UploadCertBody {
            auto_registration_enabled: true,
            cert_in_pem_format: read_cert_to_string(&self.path)?,
            name: self.device_id.clone(),
            status: "ENABLED".into(),
        };

        let res = client
            .post(post_url)
            .json(&post_body)
            .basic_auth(&self.username, Some(password))
            .send()?;

        match res.status() {
            StatusCode::OK | StatusCode::CREATED => {
                println!("Certificate uploaded successfully.");
                Ok(())
            }

            StatusCode::CONFLICT => {
                println!("Certificate already exists in the cloud.");
                Ok(())
            }

            status_code => {
                println!("Something went wrong: {}", status_code);
                Err(CertError::StatusCode(status_code))
            }
        }
    }
}

#[derive(thiserror::Error, Debug)]
pub enum CertError {
    #[error(r#"The string '{name:?}' contains characters which cannot be used in a name"#)]
    InvalidCharacter { name: String },

    #[error(r#"The empty string cannot be used as a name"#)]
    EmptyName,

    #[error(
        r#"The string '{name:?}' is more than {} characters long and cannot be used as a name"#,
        MAX_CN_SIZE
    )]
    TooLongName { name: String },

    #[error(
        r#"A certificate already exists and would be overwritten.
        Existing file: {path:?}
        Run `tegde cert remove` first to generate a new certificate.
    "#
    )]
    CertificateAlreadyExists { path: String },

    #[error(
        r#"No certificate has been attached to that device.
        Missing file: {path:?}
        Run `tegde cert create` to generate a new certificate.
    "#
    )]
    CertificateNotFound { path: String },

    #[error(
        r#"No private key has been attached to that device.
        Missing file: {path:?}
        Run `tegde cert create` to generate a new key and certificate.
    "#
    )]
    KeyNotFound { path: String },

    #[error(
        r#"A private key already exists and would be overwritten.
        Existing file: {path:?}
        Run `tegde cert remove` first to generate a new certificate and private key.
    "#
    )]
    KeyAlreadyExists { path: String },

    #[error(transparent)]
    ConfigError(#[from] ConfigError),

    #[error("I/O error")]
    IoError(#[from] std::io::Error),

    #[error("Invalid device.cert.path path: {0}")]
    CertPathError(PathsError),

    #[error("Invalid device.key.path path: {0}")]
    KeyPathError(PathsError),

    #[error("Cryptography related error")]
    CryptographyError(#[from] RcgenError),

    #[error("PEM file format error")]
    PemError(#[from] x509_parser::error::PEMError),

    #[error("X509 file format error: {0}")]
    X509Error(String), // One cannot use x509_parser::error::X509Error unless one use `nom`.

    #[error(
        r#"Certificate read error at: {1:?}
        Run `tedge cert create` if you want to create a new certificate."#
    )]
    CertificateReadFailed(#[source] std::io::Error, String),

    #[error(transparent)]
    PathsError(#[from] PathsError),

    #[error(transparent)]
    ReqwestError(#[from] reqwest::Error),

    #[error("Request returned with code: {0}")]
    StatusCode(StatusCode),

    #[error(transparent)]
    UrlParseError(#[from] url::ParseError),

    #[error(transparent)]
    UserSwitchError(#[from] users::UserSwitchError),
}

impl CertError {
    /// Improve the error message in case the error in a IO error on the certificate file.
    fn cert_context(self, path: &str) -> CertError {
        match self {
            CertError::IoError(ref err) => match err.kind() {
                std::io::ErrorKind::AlreadyExists => {
                    CertError::CertificateAlreadyExists { path: path.into() }
                }
                std::io::ErrorKind::NotFound => {
                    CertError::CertificateNotFound { path: path.into() }
                }
                _ => self,
            },
            _ => self,
        }
    }

    /// Improve the error message in case the error in a IO error on the private key file.
    fn key_context(self, path: &str) -> CertError {
        match self {
            CertError::IoError(ref err) => match err.kind() {
                std::io::ErrorKind::AlreadyExists => {
                    CertError::KeyAlreadyExists { path: path.into() }
                }
                std::io::ErrorKind::NotFound => CertError::KeyNotFound { path: path.into() },
                _ => self,
            },
            _ => self,
        }
    }
}

impl BuildCommand for TEdgeCertOpt {
    fn build_command(self, config: TEdgeConfig) -> Result<Box<dyn Command>, ConfigError> {
        let cmd =
            match self {
                TEdgeCertOpt::Create { id } => {
                    let cmd = CreateCertCmd {
                        id,
                        cert_path: config.device.cert_path.ok_or_else(|| {
                            ConfigError::ConfigNotSet {
                                key: String::from(DEVICE_CERT_PATH),
                            }
                        })?,
                        key_path: config.device.key_path.ok_or_else(|| {
                            ConfigError::ConfigNotSet {
                                key: String::from(DEVICE_KEY_PATH),
                            }
                        })?,
                    };
                    cmd.into_boxed()
                }

                TEdgeCertOpt::Show => {
                    let cmd = ShowCertCmd {
                        cert_path: config.device.cert_path.ok_or_else(|| {
                            ConfigError::ConfigNotSet {
                                key: String::from(DEVICE_CERT_PATH),
                            }
                        })?,
                    };
                    cmd.into_boxed()
                }

                TEdgeCertOpt::Remove => {
                    let cmd = RemoveCertCmd {
                        cert_path: config.device.cert_path.ok_or_else(|| {
                            ConfigError::ConfigNotSet {
                                key: String::from(DEVICE_CERT_PATH),
                            }
                        })?,
                        key_path: config.device.key_path.ok_or_else(|| {
                            ConfigError::ConfigNotSet {
                                key: String::from(DEVICE_KEY_PATH),
                            }
                        })?,
                    };
                    cmd.into_boxed()
                }

                TEdgeCertOpt::Upload(cmd) => cmd.build_command(config)?,
            };

        Ok(cmd)
    }
}

impl Command for CreateCertCmd {
    fn description(&self) -> String {
        format!("create a test certificate for the device {}.", self.id)
    }

    fn execute(&self, context: &ExecutionContext) -> Result<(), anyhow::Error> {
        let config = CertConfig::default();
        let () = self.create_test_certificate(&config, &context.user_manager)?;
        let () = self.update_tedge_config()?;
        Ok(())
    }
}

impl Command for ShowCertCmd {
    fn description(&self) -> String {
        "show the device certificate".into()
    }

    fn execute(&self, _context: &ExecutionContext) -> Result<(), anyhow::Error> {
        let () = self.show_certificate()?;
        Ok(())
    }
}

impl Command for RemoveCertCmd {
    fn description(&self) -> String {
        "remove the device certificate".into()
    }

    fn execute(&self, context: &ExecutionContext) -> Result<(), anyhow::Error> {
        let () = self.remove_certificate(&context.user_manager)?;
        let () = self.update_tedge_config()?;
        Ok(())
    }
}

struct CertConfig {
    test_cert: TestCertConfig,
}

struct TestCertConfig {
    validity_period_days: u32,
    organization_name: String,
    organizational_unit_name: String,
}

impl Default for CertConfig {
    fn default() -> Self {
        CertConfig {
            test_cert: TestCertConfig::default(),
        }
    }
}

impl Default for TestCertConfig {
    fn default() -> Self {
        TestCertConfig {
            validity_period_days: 365,
            organization_name: "Thin Edge".into(),
            organizational_unit_name: "Test Device".into(),
        }
    }
}

impl CreateCertCmd {
    fn create_test_certificate(
        &self,
        config: &CertConfig,
        user_manager: &users::UserManager,
    ) -> Result<(), CertError> {
        let _user_guard = user_manager.become_user(users::BROKER_USER)?;
        check_identifier(&self.id)?;

        let cert_path = Path::new(&self.cert_path);
        let key_path = Path::new(&self.key_path);

        paths::validate_parent_dir_exists(cert_path).map_err(CertError::CertPathError)?;
        paths::validate_parent_dir_exists(key_path).map_err(CertError::KeyPathError)?;

        // Creating files with permission 644
        let mut cert_file =
            create_new_file(&self.cert_path).map_err(|err| err.cert_context(&self.cert_path))?;
        let mut key_file =
            create_new_file(&self.key_path).map_err(|err| err.key_context(&self.key_path))?;

        let cert = new_selfsigned_certificate(&config, &self.id)?;

        let cert_pem = cert.serialize_pem()?;
        cert_file.write_all(cert_pem.as_bytes())?;
        cert_file.sync_all()?;

        // Prevent the certificate to be overwritten
        paths::set_permission(&cert_file, 0o444)?;

        {
            // Make sure the key is secret, before write
            paths::set_permission(&key_file, 0o600)?;

            // Zero the private key on drop
            let cert_key = zeroize::Zeroizing::new(cert.serialize_private_key_pem());
            key_file.write_all(cert_key.as_bytes())?;
            key_file.sync_all()?;

            // Prevent the key to be overwritten
            paths::set_permission(&key_file, 0o400)?;
        }

        Ok(())
    }

    fn update_tedge_config(&self) -> Result<(), CertError> {
        let mut config = TEdgeConfig::from_default_config()?;
        config.device.id = Some(self.id.clone());
        config.device.cert_path = Some(self.cert_path.clone());
        config.device.key_path = Some(self.key_path.clone());

        let _ = config.write_to_default_config()?;

        Ok(())
    }
}

impl ShowCertCmd {
    fn show_certificate(&self) -> Result<(), CertError> {
        let cert_path = &self.cert_path;
        let pem = read_pem(cert_path).map_err(|err| err.cert_context(cert_path))?;
        let x509 = extract_certificate(&pem)?;
        let tbs_certificate = x509.tbs_certificate;

        println!("Device certificate: {}", cert_path);
        println!("Subject: {}", tbs_certificate.subject.to_string());
        println!("Issuer: {}", tbs_certificate.issuer.to_string());
        println!(
            "Valid from: {}",
            tbs_certificate.validity.not_before.to_rfc2822()
        );
        println!(
            "Valid up to: {}",
            tbs_certificate.validity.not_after.to_rfc2822()
        );
        println!("Thumbprint: {}", show_thumbprint(&pem)?);
        Ok(())
    }
}

fn show_thumbprint(pem: &Pem) -> Result<String, CertError> {
    let bytes = Sha1::digest(&pem.contents).as_slice().to_vec();
    let strs: Vec<String> = bytes.iter().map(|b| format!("{:02X}", b)).collect();
    Ok(strs.concat())
}

impl RemoveCertCmd {
    fn remove_certificate(&self, user_manager: &UserManager) -> Result<(), CertError> {
        let _user_guard = user_manager.become_user(users::BROKER_USER)?;
        std::fs::remove_file(&self.cert_path).or_else(ok_if_not_found)?;
        std::fs::remove_file(&self.key_path).or_else(ok_if_not_found)?;

        Ok(())
    }

    fn update_tedge_config(&self) -> Result<(), CertError> {
        let mut config = TEdgeConfig::from_default_config()?;
        config.device.id = None;

        let _ = config.write_to_default_config()?;

        Ok(())
    }
}

fn ok_if_not_found(err: std::io::Error) -> std::io::Result<()> {
    match err.kind() {
        std::io::ErrorKind::NotFound => Ok(()),
        _ => Err(err),
    }
}

const MAX_CN_SIZE: usize = 64;

fn check_identifier(id: &str) -> Result<(), CertError> {
    if id.is_empty() {
        return Err(CertError::EmptyName);
    } else if id.len() > MAX_CN_SIZE {
        return Err(CertError::TooLongName { name: id.into() });
    } else if id.contains(char::is_control) {
        return Err(CertError::InvalidCharacter { name: id.into() });
    }

    Ok(())
}

fn extract_certificate(
    pem: &x509_parser::pem::Pem,
) -> Result<x509_parser::certificate::X509Certificate, CertError> {
    let x509 = pem.parse_x509().map_err(|err| {
        // The x509 error is wrapped into a `nom::Err`
        // and cannot be extracted without pattern matching on that type
        // So one simply extract the error as a string,
        // to avoid a dependency on the `nom` crate.
        let x509_error_string = format!("{}", err);
        CertError::X509Error(x509_error_string)
    })?;
    Ok(x509)
}

fn read_pem(path: &str) -> Result<x509_parser::pem::Pem, CertError> {
    let file = std::fs::File::open(path)?;
    let (pem, _) = x509_parser::pem::Pem::read(std::io::BufReader::new(file))?;
    Ok(pem)
}

fn read_cert_to_string(path: impl AsRef<Path>) -> Result<String, CertError> {
    let path = path.as_ref();
    let path = utils::paths::pathbuf_to_string(path.to_owned())?;

    let mut file =
        std::fs::File::open(&path).map_err(|err| CertError::CertificateReadFailed(err, path))?;
    let mut content = String::new();
    file.read_to_string(&mut content)?;

    Ok(content)
}

fn create_new_file(path: &str) -> Result<File, CertError> {
    Ok(OpenOptions::new().write(true).create_new(true).open(path)?)
}

fn new_selfsigned_certificate(config: &CertConfig, id: &str) -> Result<Certificate, RcgenError> {
    let mut distinguished_name = rcgen::DistinguishedName::new();
    distinguished_name.push(rcgen::DnType::CommonName, id);
    distinguished_name.push(
        rcgen::DnType::OrganizationName,
        &config.test_cert.organization_name,
    );
    distinguished_name.push(
        rcgen::DnType::OrganizationalUnitName,
        &config.test_cert.organizational_unit_name,
    );

    let today = Utc::now();
    let not_before = today - Duration::days(1); // Ensure the certificate is valid today
    let not_after = today + Duration::days(config.test_cert.validity_period_days.into());

    let mut params = CertificateParams::default();
    params.distinguished_name = distinguished_name;
    params.not_before = not_before;
    params.not_after = not_after;
    params.alg = &rcgen::PKCS_ECDSA_P256_SHA256; // ECDSA signing using the P-256 curves and SHA-256 hashing as per RFC 5758
    params.is_ca = rcgen::IsCa::Ca(rcgen::BasicConstraints::Unconstrained); // IsCa::SelfSignedOnly is rejected by C8Y

    Certificate::from_params(params)
}

fn get_tenant_id_blocking(
    client: &reqwest::blocking::Client,
    url: Url,
    username: &str,
    password: &str,
) -> Result<String, CertError> {
    let res = client
        .get(url)
        .basic_auth(username, Some(password))
        .send()?
        .error_for_status()?;

    let body = res.json::<CumulocityResponse>()?;
    Ok(body.name)
}

fn build_get_tenant_id_url(host: &str) -> Result<Url, CertError> {
    let url = format!("https://{}/tenant/currentTenant", host);
    Ok(Url::parse(&url)?)
}

fn build_upload_certificate_url(host: &str, tenant_id: &str) -> Result<Url, CertError> {
    let url_str = format!(
        "https://{}/tenant/tenants/{}/trusted-certificates",
        host, tenant_id
    );

    Ok(Url::parse(&url_str)?)
}

#[cfg(test)]
mod tests {
    use super::*;
    use crate::utils::users::UserManager;
    use assert_matches::assert_matches;
    use std::fs::File;
    use std::io::Cursor;
    use tempfile::*;

    extern crate base64;

    #[test]
    fn basic_usage() {
        let dir = tempdir().unwrap();
        let cert_path = temp_file_path(&dir, "my-device-cert.pem");
        let key_path = temp_file_path(&dir, "my-device-key.pem");
        let id = "my-device-id";

        let cmd = CreateCertCmd {
            id: String::from(id),
            cert_path: cert_path.clone(),
            key_path: key_path.clone(),
        };

        assert!(cmd
            .create_test_certificate(&CertConfig::default(), &UserManager::new())
            .err()
            .is_none());
        assert_eq!(parse_pem_file(&cert_path).unwrap().tag, "CERTIFICATE");
        assert_eq!(parse_pem_file(&key_path).unwrap().tag, "PRIVATE KEY");
    }

    #[test]
    fn check_certificate_is_not_overwritten() {
        let cert_content = "some cert content";
        let key_content = "some key content";
        let cert_file = temp_file_with_content(cert_content);
        let key_file = temp_file_with_content(key_content);
        let id = "my-device-id";

        let cmd = CreateCertCmd {
            id: String::from(id),
            cert_path: String::from(cert_file.path().to_str().unwrap()),
            key_path: String::from(key_file.path().to_str().unwrap()),
        };

        assert!(cmd
            .create_test_certificate(&CertConfig::default(), &UserManager::new())
            .ok()
            .is_none());

        let mut cert_file = cert_file.reopen().unwrap();
        assert_eq!(file_content(&mut cert_file), cert_content);

        let mut key_file = key_file.reopen().unwrap();
        assert_eq!(file_content(&mut key_file), key_content);
    }

    #[test]
    fn create_certificate_in_non_existent_directory() {
        let dir = tempdir().unwrap();
        let key_path = temp_file_path(&dir, "my-device-key.pem");

        let cmd = CreateCertCmd {
            id: "my-device-id".to_string(),
            cert_path: "/non/existent/cert/path".to_string(),
            key_path,
        };

        let cert_error = cmd
            .create_test_certificate(&CertConfig::default(), &UserManager::new())
            .unwrap_err();
        assert_matches!(cert_error, CertError::CertPathError { .. });
    }

    #[test]
    fn check_certificate_thumbprint_b64_decode_sha1() {
        let dir = tempdir().unwrap();
        let cert_path = temp_file_path(&dir, "my-thumbprint-device-cert.pem");
        let key_path = temp_file_path(&dir, "my-thumbprint-device-key.pem");
        let id = "my-device-id";
        let cmd = CreateCertCmd {
            id: String::from(id),
            cert_path: cert_path.clone(),
            key_path: key_path.clone(),
        };

        //Create a certificate
        assert!(cmd
            .create_test_certificate(&CertConfig::default(), &UserManager::new())
            .err()
            .is_none());

        //Compute the thumbprint of the certificate
        let pem = read_pem(&cert_path)
            .map_err(|err| err.cert_context(&cert_path))
            .unwrap();
        let thumbprint_sha1 = show_thumbprint(&pem).unwrap();

        //Compute the thumbprint of the certificate using base64 and sha1
        let mut file = File::open(cert_path)
            .map_err(|err| err.to_string())
            .unwrap();
        let pem_cont = file_content(&mut file);

        //Remove new line and carriage return characters
        let cert_cont = pem_cont.replace(&['\r', '\n'][..], "");

        //Read the certificate contents, except the header and footer
        let header_len = "-----BEGIN CERTIFICATE-----".len();
        let footer_len = "-----END CERTIFICATE-----".len();

        //just decode the key contents
        let b64_bytes =
            base64::decode(&cert_cont[header_len..cert_cont.len() - footer_len]).unwrap();
        let thumbprint_crypto = format!("{:x}", sha1::Sha1::digest(b64_bytes.as_ref()));

        //compare the two thumbprints
        assert_eq!(thumbprint_sha1, thumbprint_crypto.to_uppercase());
    }

    #[test]
    fn check_thumbprint_static_certificate() {
        let cert_content = r#"-----BEGIN CERTIFICATE-----
MIIBlzCCAT2gAwIBAgIBKjAKBggqhkjOPQQDAjA7MQ8wDQYDVQQDDAZteS10YnIx
EjAQBgNVBAoMCVRoaW4gRWRnZTEUMBIGA1UECwwLVGVzdCBEZXZpY2UwHhcNMjEw
MzA5MTQxMDMwWhcNMjIwMzEwMTQxMDMwWjA7MQ8wDQYDVQQDDAZteS10YnIxEjAQ
BgNVBAoMCVRoaW4gRWRnZTEUMBIGA1UECwwLVGVzdCBEZXZpY2UwWTATBgcqhkjO
PQIBBggqhkjOPQMBBwNCAAR6DVDOQ9ey3TX4tD2V0zCYe8GtmUHekNZZX6P+lUXx
886P/Kkyra0xCYKam2me2VzdLMc4X5cpRkybVa0XH/WCozIwMDAdBgNVHQ4EFgQU
Iz8LzGgzHjqsvB+ppPsVa+xf2bYwDwYDVR0TAQH/BAUwAwEB/zAKBggqhkjOPQQD
AgNIADBFAiEAhMAATBcZqE3Li1TZCzDoweBxRw1WD6gaSAcrsIWuW94CIHuR5ZG7
ozYxD+f5npF5kWWKcLIIo0wqvXg0GOLNfxTh
-----END CERTIFICATE-----
"#;
        let expected_thumbprint = "860218AD0A996004449521E2713C28F67B5EA580";

        let reader = Cursor::new(cert_content.as_bytes());
        let (pem, _bytes_read) = Pem::read(reader).expect("Reading PEM failed");
        let thumbprint = show_thumbprint(&pem).unwrap();
        assert_eq!(thumbprint, expected_thumbprint);
    }

    #[test]
    fn create_key_in_non_existent_directory() {
        let dir = tempdir().unwrap();
        let cert_path = temp_file_path(&dir, "my-device-cert.pem");

        let cmd = CreateCertCmd {
            id: "my-device-id".to_string(),
            cert_path,
            key_path: "/non/existent/key/path".to_string(),
        };

        let cert_error = cmd
            .create_test_certificate(&CertConfig::default(), &UserManager::new())
            .unwrap_err();
        assert_matches!(cert_error, CertError::KeyPathError { .. });
    }

    #[test]
    fn build_get_tenant_id_url_should_return_error_given_invalid_host() {
        let result = build_get_tenant_id_url("%");

        assert!(result.is_err());
    }

    #[test]
    fn get_tenant_id_blocking_should_return_error_given_wrong_credentials() {
        let client = reqwest::blocking::Client::new();

        let request_url =
            Url::parse(&format!("{}/tenant/currentTenant", mockito::server_url())).unwrap();

        let auth_header_field = "authorization";
        let auth_header_value = "Basic dGVzdDpmYWlsZWR0ZXN0"; // Base64 encoded test:failedtest

        let response_body = r#"{"name":"test"}"#;
        let expected_status = 200;

        let _serv = mockito::mock("GET", "/tenant/currentTenant")
            .match_header(auth_header_field, auth_header_value)
            .with_body(response_body)
            .with_status(expected_status)
            .create();

        let res = get_tenant_id_blocking(&client, request_url, "test", "test");
        assert!(res.is_err());
    }

    #[test]
    fn get_tenant_id_blocking_returns_correct_response() {
        let client = reqwest::blocking::Client::new();

        let request_url =
            Url::parse(&format!("{}/tenant/currentTenant", mockito::server_url())).unwrap();

        let auth_header_field = "authorization";
        let auth_header_value = "Basic dGVzdDp0ZXN0"; // Base64 encoded test:test

        let response_body = r#"{"name":"test"}"#;
        let expected_status = 200;

        let expected = "test";

        let _serv = mockito::mock("GET", "/tenant/currentTenant")
            .match_header(auth_header_field, auth_header_value)
            .with_body(response_body)
            .with_status(expected_status)
            .create();

        let res = get_tenant_id_blocking(&client, request_url, "test", "test").unwrap();

        assert_eq!(res, expected);
    }

    #[test]
    fn get_tenant_id_blocking_response_should_return_error_when_response_has_no_name_field() {
        let client = reqwest::blocking::Client::new();

        let request_url =
            Url::parse(&format!("{}/tenant/currentTenant", mockito::server_url())).unwrap();

        let auth_header_field = "authorization";
        let auth_header_value = "Basic dGVzdDp0ZXN0"; // Base64 encoded test:test

        let response_body = r#"{"test":"test"}"#;
        let expected_status = 200;

        let _serv = mockito::mock("GET", "/test/tenant/currentTenant")
            .match_header(auth_header_field, auth_header_value)
            .with_body(response_body)
            .with_status(expected_status)
            .create();

        let res = get_tenant_id_blocking(&client, request_url, "test", "test");
        assert!(res.is_err());
    }

    #[test]
    fn make_upload_certificate_url_correct_parameters_return_url() {
        let url = "test";
        let tenant_id = "test";
        let expected =
            reqwest::Url::parse("https://test/tenant/tenants/test/trusted-certificates").unwrap();

        let result = build_upload_certificate_url(url, tenant_id).unwrap();
        assert_eq!(result, expected);
    }

    #[test]
    fn make_upload_certificate_returns_error_given_incorrect_url() {
        let url = "@";
        let tenant_id = "test";

        let result = build_upload_certificate_url(url, tenant_id).unwrap_err();
        assert_matches!(result, CertError::UrlParseError(url::ParseError::EmptyHost));
    }

    fn temp_file_path(dir: &TempDir, filename: &str) -> String {
        String::from(dir.path().join(filename).to_str().unwrap())
    }

    fn temp_file_with_content(content: &str) -> NamedTempFile {
        let file = NamedTempFile::new().unwrap();
        file.as_file().write_all(content.as_bytes()).unwrap();
        file
    }

    fn file_content(file: &mut File) -> String {
        let mut content = String::new();
        file.read_to_string(&mut content).unwrap();
        content
    }

    fn parse_pem_file(path: &str) -> Result<pem::Pem, String> {
        let mut file = File::open(path).map_err(|err| err.to_string())?;
        let content = file_content(&mut file);

        pem::parse(content).map_err(|err| err.to_string())
    }
}<|MERGE_RESOLUTION|>--- conflicted
+++ resolved
@@ -151,21 +151,11 @@
     fn upload_certificate(&self) -> Result<(), CertError> {
         let client = reqwest::blocking::Client::new();
 
-<<<<<<< HEAD
-        // Temporary workaround
-        // let password = rpassword::read_password_from_tty(Some("Enter password: "))?;
-
-        // Now run with sudo -E and set the password
-        let password = match std::env::var("C8YPASS") {
-            Ok(val) => val,
-            Err(_) => panic!("Cannot find environment variable C8YPASS!"),
-=======
         // Read the password from /dev/tty
         // Unless a password is provided using the `C8YPASS` env var.
         let password = match std::env::var("C8YPASS") {
             Ok(password) => password,
             Err(_) => rpassword::read_password_from_tty(Some("Enter password: "))?,
->>>>>>> d785afa2
         };
 
         // To post certificate c8y requires one of the following endpoints:
