use super::command::Command;
use structopt::clap;
use structopt::StructOpt;

#[derive(StructOpt, Debug)]
#[structopt(
    name = clap::crate_name!(),
    version = clap::crate_version!(),
    about = clap::crate_description!()
)]
pub struct Opt {
    // The number of occurrences of the `v` flag
    /// Verbose mode (-v, -vv, -vvv, etc.)
    #[structopt(short, parse(from_occurrences))]
    verbose: u8,

    #[structopt(subcommand)]
    tedge_cmd: TEdgeCmd,
}

#[derive(StructOpt, Debug)]
pub enum TEdgeCmd {
    /// Configure Thin Edge.
    Config(ConfigCmd),

<<<<<<< HEAD
    /// Publish a message on a topic and subscribe a topic.
    Mqtt(super::mqtt::MqttCmd),
=======
    /// Create and manage device certificate
    Cert(super::certificate::CertCmd),
>>>>>>> 8bdad75e
}

#[derive(StructOpt, Debug)]
pub enum ConfigCmd {
    /// List all.
    List,

    /// Add new value (overwrite the value if the key exists).
    Set { key: String, value: String },

    /// Remove value.
    Unset { key: String },

    /// Get value.
    Get { key: String },
}

impl ToString for Opt {
    fn to_string(&self) -> String {
        self.tedge_cmd.to_string()
    }
}

impl Opt {
    pub fn run(&self) -> Result<(), anyhow::Error> {
        self.tedge_cmd.run(self.verbose)
    }
}

impl TEdgeCmd {
    fn sub_command(&self) -> &dyn Command {
        match self {
            TEdgeCmd::Config(ref cmd) => cmd,
<<<<<<< HEAD
            TEdgeCmd::Mqtt(ref cmd) => cmd,
=======
            TEdgeCmd::Cert(ref cmd) => cmd,
>>>>>>> 8bdad75e
        }
    }
}

impl Command for TEdgeCmd {
    fn to_string(&self) -> String {
        self.sub_command().to_string()
    }

    fn run(&self, verbose: u8) -> Result<(), anyhow::Error> {
        self.sub_command().run(verbose)
    }
}

impl Command for ConfigCmd {
    fn to_string(&self) -> String {
        format!("{:?}", self)
    }

    fn run(&self, _verbose: u8) -> Result<(), anyhow::Error> {
        unimplemented!("{:?}", self);
    }
}<|MERGE_RESOLUTION|>--- conflicted
+++ resolved
@@ -23,13 +23,11 @@
     /// Configure Thin Edge.
     Config(ConfigCmd),
 
-<<<<<<< HEAD
+    /// Create and manage device certificate
+    Cert(super::certificate::CertCmd),
+  
     /// Publish a message on a topic and subscribe a topic.
     Mqtt(super::mqtt::MqttCmd),
-=======
-    /// Create and manage device certificate
-    Cert(super::certificate::CertCmd),
->>>>>>> 8bdad75e
 }
 
 #[derive(StructOpt, Debug)]
@@ -63,11 +61,8 @@
     fn sub_command(&self) -> &dyn Command {
         match self {
             TEdgeCmd::Config(ref cmd) => cmd,
-<<<<<<< HEAD
+            TEdgeCmd::Cert(ref cmd) => cmd,
             TEdgeCmd::Mqtt(ref cmd) => cmd,
-=======
-            TEdgeCmd::Cert(ref cmd) => cmd,
->>>>>>> 8bdad75e
         }
     }
 }
