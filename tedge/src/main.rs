use anyhow::Context;
use structopt::StructOpt;

mod certificate;
mod cli;
mod command;
<<<<<<< HEAD
mod mqtt;
=======
>>>>>>> 8bdad75e

fn main() -> anyhow::Result<()> {
    let opt = cli::Opt::from_args();
    opt.run()
        .with_context(|| format!("fail to {}", opt.to_string()))
}<|MERGE_RESOLUTION|>--- conflicted
+++ resolved
@@ -4,10 +4,7 @@
 mod certificate;
 mod cli;
 mod command;
-<<<<<<< HEAD
 mod mqtt;
-=======
->>>>>>> 8bdad75e
 
 fn main() -> anyhow::Result<()> {
     let opt = cli::Opt::from_args();
