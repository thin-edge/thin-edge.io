#![forbid(unsafe_code)]
#![deny(clippy::mem_forget)]

use anyhow::Context;
use structopt::StructOpt;

mod certificate;
mod cli;
mod command;
mod config;
mod mqtt;

fn main() -> anyhow::Result<()> {
    let opt = cli::Opt::from_args();
<<<<<<< HEAD
    opt.run().with_context(|| format!("fail to {}", opt.to_string()))
=======
    opt.run()
        .with_context(|| format!("failed to {}", opt.to_string()))
>>>>>>> 7f3741eb
}<|MERGE_RESOLUTION|>--- conflicted
+++ resolved
@@ -12,10 +12,5 @@
 
 fn main() -> anyhow::Result<()> {
     let opt = cli::Opt::from_args();
-<<<<<<< HEAD
-    opt.run().with_context(|| format!("fail to {}", opt.to_string()))
-=======
-    opt.run()
-        .with_context(|| format!("failed to {}", opt.to_string()))
->>>>>>> 7f3741eb
+    opt.run().with_context(|| format!("failed to {}", opt.to_string()))
 }