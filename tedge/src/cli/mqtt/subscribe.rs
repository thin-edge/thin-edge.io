use crate::cli::mqtt::MqttError;
use crate::command::Command;
use rumqttc::QoS;
use rumqttc::{Client, Event, Incoming, MqttOptions, Packet};

const DEFAULT_QUEUE_CAPACITY: usize = 10;

pub struct MqttSubscribeCommand {
    pub host: String,
    pub port: u16,
    pub topic: String,
    pub qos: QoS,
    pub hide_topic: bool,
    pub client_id: String,
}

impl Command for MqttSubscribeCommand {
    fn description(&self) -> String {
        format!(
            "subscribe the topic \"{}\" with QoS \"{:?}\".",
            self.topic, self.qos
        )
    }

    fn execute(&self) -> anyhow::Result<()> {
        Ok(subscribe(self)?)
    }
}

fn subscribe(cmd: &MqttSubscribeCommand) -> Result<(), MqttError> {
    let mut options = MqttOptions::new(cmd.client_id.as_str(), &cmd.host, cmd.port);
    options.set_clean_session(true);

    let (mut client, mut connection) = Client::new(options, DEFAULT_QUEUE_CAPACITY);

    for event in connection.iter() {
        match event {
            Ok(Event::Incoming(Packet::Publish(message))) => {
                // trims the trailing null char if one exists
                let payload = message
                    .payload
                    .strip_suffix(&[0])
                    .unwrap_or(&message.payload);
                match std::str::from_utf8(payload) {
                    Ok(payload) => {
                        if cmd.hide_topic {
                            println!("{}", &payload);
                        } else {
                            println!("[{}] {}", &message.topic, payload);
                        }
                    }
                    Err(err) => {
                        eprintln!("ERROR: {}", err);
                    }
                }
            }
            Ok(Event::Incoming(Incoming::Disconnect)) => {
                eprintln!("INFO: Disconnected");
                break;
            }
            Ok(Event::Incoming(Packet::ConnAck(_))) => {
                eprintln!("INFO: Connected");
                client.subscribe(cmd.topic.as_str(), cmd.qos).unwrap();
            }
            Err(err) => {
<<<<<<< HEAD
                eprintln!("ERROR: {:?}", err);
                if err
                    .to_string()
                    .contains("I/O: Connection refused (os error 111)")
                {
                    return Err(MqttError::ServerError(err.to_string()));
                }
=======
                let err_msg = err.to_string();
                if err_msg.contains("I/O: Connection refused (os error 111)") {
                    return Err(MqttError::ServerConnection(err_msg));
                }

                eprintln!("ERROR: {}", err_msg);
>>>>>>> e0efd463
                std::thread::sleep(std::time::Duration::from_secs(1));
            }
            _ => {}
        }
    }

    Ok(())
}<|MERGE_RESOLUTION|>--- conflicted
+++ resolved
@@ -63,22 +63,12 @@
                 client.subscribe(cmd.topic.as_str(), cmd.qos).unwrap();
             }
             Err(err) => {
-<<<<<<< HEAD
-                eprintln!("ERROR: {:?}", err);
-                if err
-                    .to_string()
-                    .contains("I/O: Connection refused (os error 111)")
-                {
-                    return Err(MqttError::ServerError(err.to_string()));
-                }
-=======
                 let err_msg = err.to_string();
                 if err_msg.contains("I/O: Connection refused (os error 111)") {
                     return Err(MqttError::ServerConnection(err_msg));
                 }
 
                 eprintln!("ERROR: {}", err_msg);
->>>>>>> e0efd463
                 std::thread::sleep(std::time::Duration::from_secs(1));
             }
             _ => {}
