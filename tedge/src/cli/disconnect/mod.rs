--- conflicted
+++ resolved
@@ -2,13 +2,7 @@
     az::AZURE_CONFIG_FILENAME, c8y::C8Y_CONFIG_FILENAME, TEDGE_BRIDGE_CONF_DIR_PATH,
 };
 use crate::command::{BuildCommand, Command, ExecutionContext};
-<<<<<<< HEAD
 use crate::config::ConfigError;
-use crate::utils::users::UserManager;
-use crate::utils::{paths, services};
-use structopt::StructOpt;
-=======
-use crate::config::{ConfigError, TEDGE_HOME_DIR};
 use crate::services::{
     self, mosquitto::MosquittoService, tedge_mapper::TedgeMapperService, SystemdService,
 };
@@ -16,7 +10,6 @@
 use crate::utils::users::{UserManager, ROOT_USER};
 use structopt::StructOpt;
 use which::which;
->>>>>>> c9ed6f96
 
 #[derive(StructOpt, Debug)]
 pub enum TedgeDisconnectBridgeOpt {
@@ -75,10 +68,6 @@
         // Ignore failure
         let _ = self.apply_changes_to_mosquitto(user_manager);
 
-<<<<<<< HEAD
-        let bridge_conf_path =
-            paths::build_path_for_sudo_or_user(&[TEDGE_BRIDGE_CONF_DIR_PATH, &self.config_file])?;
-=======
         // Only C8Y changes the status of tedge-mapper
         if self.use_mapper && which("tedge_mapper").is_ok() {
             self.stop_and_disable_tedge_mapper(user_manager);
@@ -89,12 +78,8 @@
 
     fn remove_bridge_config_file(&self) -> Result<(), DisconnectBridgeError> {
         // Check if bridge exists and stop with code 0 if it doesn't.
-        let bridge_conf_path = paths::build_path_from_home(&[
-            TEDGE_HOME_DIR,
-            TEDGE_BRIDGE_CONF_DIR_PATH,
-            &self.config_file,
-        ])?;
->>>>>>> c9ed6f96
+        let bridge_conf_path =
+            paths::build_path_for_sudo_or_user(&[TEDGE_BRIDGE_CONF_DIR_PATH, &self.config_file])?;
 
         println!("Removing {} bridge.\n", self.cloud_name);
         match std::fs::remove_file(&bridge_conf_path) {
