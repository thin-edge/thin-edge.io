--- conflicted
+++ resolved
@@ -42,15 +42,12 @@
             local_clientid: "Cumulocity".into(),
             bridge_certfile: config::get_config_value(&config, DEVICE_CERT_PATH)?,
             bridge_keyfile: config::get_config_value(&config, DEVICE_KEY_PATH)?,
-<<<<<<< HEAD
             use_mapper: true,
-=======
             try_private: false,
             start_type: "automatic".into(),
             clean_session: true,
             notifications: false,
             bridge_attempt_unsubscribe: false,
->>>>>>> e0dfcbdb
             topics: vec![
                 // Registration
                 r#"s/dcr in 2 c8y/ """#.into(),
