--- conflicted
+++ resolved
@@ -7,14 +7,11 @@
 use url::Url;
 
 use crate::command::Command;
-<<<<<<< HEAD
-use crate::utils::{paths, services};
-=======
 use crate::config::{
     ConfigError, TEdgeConfig, C8Y_CONNECT, C8Y_ROOT_CERT_PATH, C8Y_URL, DEVICE_CERT_PATH,
     DEVICE_ID, DEVICE_KEY_PATH, TEDGE_HOME_DIR,
 };
->>>>>>> ea049aa5
+use crate::utils::{paths, services};
 use mqtt_client::{Client, Message, Topic};
 
 const C8Y_CONFIG_FILENAME: &str = "c8y-bridge.conf";
@@ -40,14 +37,10 @@
     #[error("MQTT client failed.")]
     MqttClient(#[from] mqtt_client::Error),
 
-<<<<<<< HEAD
     #[error("Path Error: {0}")]
     PathsError(#[from] paths::PathsError),
 
     #[error("Couldn't write configutation file, ")]
-=======
-    #[error("Couldn't write configuration file, ")]
->>>>>>> ea049aa5
     PersistError(#[from] PersistError),
 
     #[error("IO Error.")]
@@ -139,24 +132,12 @@
     }
 
     fn clean_up(&self) -> Result<(), ConnectError> {
-<<<<<<< HEAD
-        fn ok_if_not_found(err: std::io::Error) -> std::io::Result<()> {
-            match err.kind() {
-                std::io::ErrorKind::NotFound => Ok(()),
-                _ => Err(err),
-            }
-        }
-
         let path = paths::build_path_from_home(&[
-            TEDGE_HOME_PREFIX,
-=======
-        let path = utils::build_path_from_home(&[
             TEDGE_HOME_DIR,
->>>>>>> ea049aa5
             TEDGE_BRIDGE_CONF_DIR_PATH,
             C8Y_CONFIG_FILENAME,
         ])?;
-        let _ = std::fs::remove_file(&path).or_else(utils::ok_if_not_found)?;
+        let _ = std::fs::remove_file(&path).or_else(services::ok_if_not_found)?;
 
         Ok(())
     }
@@ -212,13 +193,8 @@
     }
 
     fn config_exists(&self) -> Result<(), ConnectError> {
-<<<<<<< HEAD
         let path = paths::build_path_from_home(&[
-            TEDGE_HOME_PREFIX,
-=======
-        let path = utils::build_path_from_home(&[
             TEDGE_HOME_DIR,
->>>>>>> ea049aa5
             TEDGE_BRIDGE_CONF_DIR_PATH,
             C8Y_CONFIG_FILENAME,
         ])?;
@@ -246,23 +222,13 @@
             Config::C8y(c8y) => c8y.serialize(&mut temp_file)?,
         }
 
-<<<<<<< HEAD
-        let dir_path =
-            paths::build_path_from_home(&[TEDGE_HOME_PREFIX, TEDGE_BRIDGE_CONF_DIR_PATH])?;
-=======
-        let dir_path = utils::build_path_from_home(&[TEDGE_HOME_DIR, TEDGE_BRIDGE_CONF_DIR_PATH])?;
->>>>>>> ea049aa5
+        let dir_path = paths::build_path_from_home(&[TEDGE_HOME_DIR, TEDGE_BRIDGE_CONF_DIR_PATH])?;
 
         // This will forcefully create directory structure if it doesn't exist, we should find better way to do it, maybe config should deal with it?
         let _ = std::fs::create_dir_all(dir_path)?;
 
-<<<<<<< HEAD
         let config_path = paths::build_path_from_home(&[
-            TEDGE_HOME_PREFIX,
-=======
-        let config_path = utils::build_path_from_home(&[
             TEDGE_HOME_DIR,
->>>>>>> ea049aa5
             TEDGE_BRIDGE_CONF_DIR_PATH,
             C8Y_CONFIG_FILENAME,
         ])?;
@@ -272,7 +238,6 @@
         Ok(())
     }
 }
-
 #[derive(Debug, PartialEq)]
 enum Config {
     C8y(C8yConfig),
@@ -295,61 +260,6 @@
 
 #[derive(Debug, PartialEq)]
 struct C8yConfig {
-<<<<<<< HEAD
-    url: String,
-    cert_path: String,
-    key_path: String,
-    bridge_config: BridgeConf,
-}
-
-impl Default for C8yConfig {
-    fn default() -> Self {
-        let cert_path =
-            paths::build_path_from_home(&[TEDGE_HOME_PREFIX, DEVICE_CERT_NAME]).unwrap_or_default();
-
-        let key_path =
-            paths::build_path_from_home(&[TEDGE_HOME_PREFIX, DEVICE_KEY_NAME]).unwrap_or_default();
-
-        C8yConfig {
-            url: C8Y_MQTT_URL.into(),
-            cert_path,
-            key_path,
-            bridge_config: BridgeConf::default(),
-        }
-    }
-}
-
-impl C8yConfig {
-    fn validate(&self) -> Result<(), ConnectError> {
-        Url::parse(&self.url)?;
-
-        if !Path::new(&self.cert_path).exists() {
-            return Err(ConnectError::Certificate);
-        }
-
-        if !Path::new(&self.key_path).exists() {
-            return Err(ConnectError::Certificate);
-        }
-
-        Ok(())
-    }
-}
-
-/// Mosquitto config parameters required for C8Y bridge to be estabilished:
-/// # C8Y Bridge
-/// connection edge_to_c8y
-/// address mqtt.$C8Y_URL:8883
-/// bridge_cafile $C8Y_CERT
-/// remote_clientid $DEVICE_ID
-/// bridge_certfile $CERT_PATH
-/// bridge_keyfile $KEY_PATH
-/// try_private false
-/// start_type automatic
-
-#[derive(Debug, PartialEq, Eq)]
-struct BridgeConf {
-=======
->>>>>>> ea049aa5
     connection: String,
     address: String,
     bridge_cafile: String,
@@ -413,25 +323,6 @@
     }
 }
 
-<<<<<<< HEAD
-impl BridgeConf {
-    /// Validates provider configuration as per required parameters
-    /// E.g. c8y requires following parameters to create bridge:
-    ///  - url (endpoint url to publish messages)
-    ///  - cert_path (path to device certificate)
-    ///  - key_path (path to device private key)
-    // Look at error type, maybe parseerror
-    fn from_config(config: Config) -> Result<BridgeConf, ConnectError> {
-        match config {
-            Config::C8y(config) => Ok(BridgeConf {
-                bridge_cafile: paths::build_path_from_home(&[TEDGE_HOME_PREFIX, ROOT_CERT_NAME])?,
-                address: config.url.into(),
-                bridge_certfile: config.cert_path.into(),
-                bridge_keyfile: config.key_path.into(),
-                ..BridgeConf::default()
-            }),
-        }
-=======
 impl C8yConfig {
     fn try_new() -> Result<C8yConfig, ConnectError> {
         let config = TEdgeConfig::from_default_config()?;
@@ -452,7 +343,6 @@
             bridge_keyfile,
             ..C8yConfig::default()
         })
->>>>>>> ea049aa5
     }
 
     fn serialize<W: std::io::Write>(&self, writer: &mut W) -> std::io::Result<()> {
