--- conflicted
+++ resolved
@@ -18,13 +18,8 @@
 const TEDGE_BRIDGE_CONF_DIR_PATH: &str = "bridges";
 
 #[derive(thiserror::Error, Debug)]
-<<<<<<< HEAD
 pub enum ConnectError {
     #[error("Bridge is configured, check Cumulocity connection.")]
-=======
-enum ConnectError {
-    #[error("Bridge connection has not been established, check configuration and try again.")]
->>>>>>> 7eb0f8fa
     BridgeConnectionFailed,
 
     #[error("Couldn't load certificate, provide valid certificate path in configuration. Use 'tedge config --set'")]
@@ -48,53 +43,22 @@
     #[error("Required configuration item is not provided '{item}', run 'tedge config set {item} <value>' to add it to config.")]
     MissingRequiredConfigurationItem { item: String },
 
-<<<<<<< HEAD
-    #[error("Couldn't set mosquitto server to start on boot.")]
-    MosquittoCantPersist,
-
-    #[error("mosquitto is not installed on the system. Install mosquitto to use this command.")]
-    MosquittoNotAvailable,
-
-    #[error("mosquitto is installed but the related systemd service is missing.")]
-    MosquittoNotAvailableAsService,
-
-    #[error("Stop mosquitto service before you use this command. (systemctl stop mosquitto).")]
-    MosquittoIsActive,
-
     #[error(transparent)]
     MqttClient(#[from] mqtt_client::Error),
 
-    #[error("Couldn't write configuration file, check permissions.")]
-=======
-    #[error("MQTT client failed.")]
-    MqttClient(#[from] mqtt_client::Error),
-
     #[error("Path Error: {0}")]
     PathsError(#[from] paths::PathsError),
 
-    #[error("Couldn't write configutation file, ")]
->>>>>>> 7eb0f8fa
+    #[error("Couldn't write configuration file, check permissions.")]
     PersistError(#[from] PersistError),
 
     #[error("Couldn't find path to 'sudo'. Update $PATH variable with 'sudo' path.")]
     SudoNotFound(#[from] which::Error),
 
-<<<<<<< HEAD
-    #[error(
-        "Systemd is not available on the system or elevated permissions have not been granted."
-    )]
-    SystemdNotAvailable,
-
-    #[error("Returned error is not recognised: {code:?}.")]
-    UnknownReturnCode { code: Option<i32> },
-
     #[error("Provided endpoint url is not valid, provide valid url.")]
-=======
-    #[error("Provided endpoint url is not valid, please provide valid url.")]
->>>>>>> 7eb0f8fa
     UrlParse(#[from] url::ParseError),
 
-    #[error("Service execution failed.")]
+    #[error(transparent)]
     ServicesError(#[from] services::ServicesError),
 }
 
@@ -132,16 +96,8 @@
             _ => {}
         }
 
-<<<<<<< HEAD
         println!("Restarting MQTT Server, [requires elevated permission], authorise when asked.\n");
-        match utils::mosquitto_restart_daemon() {
-=======
-        println!(
-            "Restarting MQTT Server, [requires elevated permission], please authorise if asked.\n"
-        );
-
         match services::mosquitto_restart_daemon() {
->>>>>>> 7eb0f8fa
             Err(err) => {
                 self.clean_up()?;
                 return Err(err.into());
