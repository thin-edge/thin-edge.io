<<<<<<< HEAD
use crate::{
    cli::connect::*,
    command::{Command, ExecutionContext},
    services::{
        self, mosquitto::MosquittoService, tedge_mapper_az::TedgeMapperAzService,
        tedge_mapper_c8y::TedgeMapperC8yService, SystemdService,
    },
    utils::paths,
    ConfigError,
};

=======
use crate::{cli::connect::*, command::Command, system_services::*, utils::paths, ConfigError};
>>>>>>> 08a666ce
use mqtt_client::{Client, Message, MqttClient, Topic, TopicFilter};
use std::path::{Path, PathBuf};
use std::sync::Arc;
use std::time::Duration;
use tedge_config::*;
use tempfile::NamedTempFile;
use tokio::time::timeout;
use which::which;

const WAIT_FOR_CHECK_SECONDS: u64 = 10;
const C8Y_CONFIG_FILENAME: &str = "c8y-bridge.conf";
const AZURE_CONFIG_FILENAME: &str = "az-bridge.conf";
const RESPONSE_TIMEOUT: Duration = Duration::from_secs(10);
const MOSQUITTO_RESTART_TIMEOUT_SECONDS: u64 = 5;
const MQTT_TLS_PORT: u16 = 8883;
const TEDGE_BRIDGE_CONF_DIR_PATH: &str = "mosquitto-conf";

pub struct ConnectCommand {
    pub config_location: TEdgeConfigLocation,
    pub config_repository: TEdgeConfigRepository,
    pub cloud: Cloud,
    pub common_mosquitto_config: CommonMosquittoConfig,
    pub is_test_connection: bool,
    pub service_manager: Arc<dyn SystemServiceManager>,
}

pub enum Cloud {
    Azure,
    C8y,
}

impl Cloud {
    fn dependent_mapper_service(&self) -> SystemService {
        match self {
            Cloud::Azure => SystemService::TEdgeMapperAz,
            Cloud::C8y => SystemService::TEdgeMapperC8y,
        }
    }
}

impl Cloud {
    fn as_str(&self) -> &'static str {
        match self {
            Self::Azure => "Azure",
            Self::C8y => "Cumulocity",
        }
    }
}

impl Command for ConnectCommand {
    fn description(&self) -> String {
        if self.is_test_connection {
            format!("test connection to {} cloud.", self.cloud.as_str())
        } else {
            format!("create bridge to connect {} cloud.", self.cloud.as_str())
        }
    }

    fn execute(&self) -> anyhow::Result<()> {
        let mut config = self.config_repository.load()?;

        if self.is_test_connection {
            return match self.check_connection(&config) {
                Ok(()) => Ok(()),
                Err(err) => Err(err.into()),
            };
        }

        // XXX: Do we really need to persist the defaults?
        match self.cloud {
            Cloud::Azure => assign_default(&mut config, AzureRootCertPathSetting)?,
            Cloud::C8y => assign_default(&mut config, C8yRootCertPathSetting)?,
        }
        let bridge_config = self.bridge_config(&config)?;
        let updated_mosquitto_config = self
            .common_mosquitto_config
            .clone()
            .with_port(config.query(MqttPortSetting)?.into());
        self.config_repository.store(&config)?;

        new_bridge(
            &bridge_config,
            &self.cloud,
            &updated_mosquitto_config,
            self.service_manager.as_ref(),
            &self.config_location,
        )?;

        if self.check_connection(&config).is_err() {
            println!(
                "Warning: Bridge has been configured, but {} connection check failed.\n",
                self.cloud.as_str()
            );
        }
        Ok(())
    }
}

impl ConnectCommand {
    fn bridge_config(&self, config: &TEdgeConfig) -> Result<BridgeConfig, ConfigError> {
        match self.cloud {
            Cloud::Azure => {
                let params = BridgeConfigAzureParams {
                    connect_url: config.query(AzureUrlSetting)?,
                    mqtt_tls_port: MQTT_TLS_PORT,
                    config_file: AZURE_CONFIG_FILENAME.into(),
                    bridge_root_cert_path: config.query(AzureRootCertPathSetting)?,
                    remote_clientid: config.query(DeviceIdSetting)?,
                    bridge_certfile: config.query(DeviceCertPathSetting)?,
                    bridge_keyfile: config.query(DeviceKeyPathSetting)?,
                };

                Ok(BridgeConfig::from(params))
            }
            Cloud::C8y => {
                let params = BridgeConfigC8yParams {
                    connect_url: config.query(C8yUrlSetting)?,
                    mqtt_tls_port: MQTT_TLS_PORT,
                    config_file: C8Y_CONFIG_FILENAME.into(),
                    bridge_root_cert_path: config.query(C8yRootCertPathSetting)?,
                    remote_clientid: config.query(DeviceIdSetting)?,
                    bridge_certfile: config.query(DeviceCertPathSetting)?,
                    bridge_keyfile: config.query(DeviceKeyPathSetting)?,
                };

                Ok(BridgeConfig::from(params))
            }
        }
    }

    fn check_connection(&self, config: &TEdgeConfig) -> Result<(), ConnectError> {
        let port = config.query(MqttPortSetting)?.into();
        println!(
            "Sending packets to check connection. This may take up to {} seconds.\n",
            WAIT_FOR_CHECK_SECONDS
        );
        match self.cloud {
            Cloud::Azure => check_connection_azure(port),
            Cloud::C8y => check_connection_c8y(port),
        }
    }
}

// XXX: Improve naming
fn assign_default<T: ConfigSetting + Copy>(
    config: &mut TEdgeConfig,
    setting: T,
) -> Result<(), ConfigError>
where
    TEdgeConfig: ConfigSettingAccessor<T>,
{
    let value = config.query(setting)?;
    let () = config.update(setting, value)?;
    Ok(())
}

// Check the connection by using the response of the SmartREST template 100.
// If getting the response '41,100,Device already existing', the connection is established.
//
// If the device is already registered, it can finish in the first try.
// If the device is new, the device is going to be registered here and
// the check can finish in the second try as there is no error response in the first try.

#[tokio::main]
async fn check_connection_c8y(port: u16) -> Result<(), ConnectError> {
    const C8Y_TOPIC_BUILTIN_MESSAGE_UPSTREAM: &str = "c8y/s/us";
    const C8Y_TOPIC_ERROR_MESSAGE_DOWNSTREAM: &str = "c8y/s/e";
    const CLIENT_ID: &str = "check_connection_c8y";

    let c8y_msg_pub_topic = Topic::new(C8Y_TOPIC_BUILTIN_MESSAGE_UPSTREAM)?;
    let c8y_error_sub_topic = Topic::new(C8Y_TOPIC_ERROR_MESSAGE_DOWNSTREAM)?;

    let mqtt = Client::connect(CLIENT_ID, &mqtt_client::Config::default().with_port(port)).await?;
    let mut error_response = mqtt.subscribe(c8y_error_sub_topic.filter()).await?;

    let (sender, mut receiver) = tokio::sync::oneshot::channel();

    let _task_handle = tokio::spawn(async move {
        while let Some(message) = error_response.next().await {
            if message
                .payload_str()
                .unwrap_or("")
                .contains("41,100,Device already existing")
            {
                let _ = sender.send(true);
                break;
            }
        }
    });

    for i in 0..2 {
        print!("Try {} / 2: Sending a message to Cumulocity. ", i + 1,);

        if timeout(
            RESPONSE_TIMEOUT,
            // 100: Device creation
            mqtt.publish(Message::new(&c8y_msg_pub_topic, "100")),
        )
        .await
        .is_err()
        {
            println!("\nLocal MQTT publish has timed out. Make sure mosquitto is running.");
            return Err(ConnectError::TimeoutElapsedError);
        }

        let fut = timeout(RESPONSE_TIMEOUT, &mut receiver);
        match fut.await {
            Ok(Ok(true)) => {
                println!("Received expected response message, connection check is successful.\n",);
                return Ok(());
            }
            _err => {
                if i == 0 {
                    println!("... No response. If the device is new, it's normal to get no response in the first try.");
                } else {
                    println!("... No response. ");
                }
            }
        }
    }
    Err(ConnectError::NoPacketsReceived {
        cloud: "Cumulocity".into(),
    })
}

// Here We check the az device twin properties over mqtt to check if connection has been open.
// First the mqtt client will subscribe to a topic az/$iothub/twin/res/#, listen to the
// device twin property output.
// Empty payload will be published to az/$iothub/twin/GET/?$rid=1, here 1 is request ID.
// The result will be published by the iothub on the az/$iothub/twin/res/{status}/?$rid={request id}.
// Here if the status is 200 then it's success.

#[tokio::main]
async fn check_connection_azure(port: u16) -> Result<(), ConnectError> {
    const AZURE_TOPIC_DEVICE_TWIN_DOWNSTREAM: &str = r##"az/twin/res/#"##;
    const AZURE_TOPIC_DEVICE_TWIN_UPSTREAM: &str = r#"az/twin/GET/?$rid=1"#;
    const CLIENT_ID: &str = "check_connection_az";

    let device_twin_pub_topic = Topic::new(AZURE_TOPIC_DEVICE_TWIN_UPSTREAM)?;
    let device_twin_sub_filter = TopicFilter::new(AZURE_TOPIC_DEVICE_TWIN_DOWNSTREAM)?;

    let mqtt = Client::connect(CLIENT_ID, &mqtt_client::Config::default().with_port(port)).await?;
    let mut device_twin_response = mqtt.subscribe(device_twin_sub_filter).await?;

    let (sender, mut receiver) = tokio::sync::oneshot::channel();

    let _task_handle = tokio::spawn(async move {
        if let Some(message) = device_twin_response.next().await {
            //status should be 200 for successful connection
            if message.topic.name.contains("200") {
                let _ = sender.send(true);
            } else {
                let _ = sender.send(false);
            }
        }
    });

    if timeout(
        RESPONSE_TIMEOUT,
        mqtt.publish(Message::new(&device_twin_pub_topic, "".to_string())),
    )
    .await
    .is_err()
    {
        println!("\nLocal MQTT publish has timed out. Make sure mosquitto is running.");
        return Err(ConnectError::TimeoutElapsedError);
    }

    let fut = timeout(RESPONSE_TIMEOUT, &mut receiver);
    match fut.await {
        Ok(Ok(true)) => {
            println!("Received expected response message, connection check is successful.");
            Ok(())
        }
        _err => Err(ConnectError::NoPacketsReceived {
            cloud: "Azure".into(),
        }),
    }
}

fn new_bridge(
    bridge_config: &BridgeConfig,
    cloud: &Cloud,
    common_mosquitto_config: &CommonMosquittoConfig,
    service_manager: &dyn SystemServiceManager,
    config_location: &TEdgeConfigLocation,
) -> Result<(), ConnectError> {
    println!("Checking if {} is available.\n", service_manager.name());
    let () = service_manager.check_operational()?;

    println!("Checking if configuration for requested bridge already exists.\n");
    let () = bridge_config_exists(config_location, bridge_config)?;

    println!("Validating the bridge certificates.\n");
    let () = bridge_config.validate()?;

    println!("Saving configuration for requested bridge.\n");
    if let Err(err) =
        write_bridge_config_to_file(config_location, bridge_config, common_mosquitto_config)
    {
        // We want to preserve previous errors and therefore discard result of this function.
        let _ = clean_up(config_location, bridge_config);
        return Err(err);
    }

    println!("Restarting mosquitto service.\n");
    if let Err(err) = service_manager.restart_service(SystemService::Mosquitto) {
        clean_up(config_location, bridge_config)?;
        return Err(err.into());
    }

    println!(
        "Awaiting mosquitto to start. This may take up to {} seconds.\n",
        MOSQUITTO_RESTART_TIMEOUT_SECONDS
    );
    std::thread::sleep(std::time::Duration::from_secs(
        MOSQUITTO_RESTART_TIMEOUT_SECONDS,
    ));

    println!("Persisting mosquitto on reboot.\n");
    if let Err(err) = service_manager.enable_service(SystemService::Mosquitto) {
        clean_up(config_location, bridge_config)?;
        return Err(err.into());
    }

    println!("Successfully created bridge connection!\n");

    if bridge_config.use_mapper {
        println!("Checking if tedge-mapper is installed.\n");

        if which("tedge_mapper").is_err() {
            println!("Warning: tedge_mapper is not installed. We recommend to install it.\n");
        } else {
            service_manager
                .start_and_enable_service(cloud.dependent_mapper_service(), std::io::stdout());
        }
    }

    Ok(())
}

// To preserve error chain and not discard other errors we need to ignore error here
// (don't use '?' with the call to this function to preserve original error).
fn clean_up(
    config_location: &TEdgeConfigLocation,
    bridge_config: &BridgeConfig,
) -> Result<(), ConnectError> {
    let path = get_bridge_config_file_path(config_location, bridge_config);
    let _ = std::fs::remove_file(&path).or_else(paths::ok_if_not_found)?;
    Ok(())
}

fn bridge_config_exists(
    config_location: &TEdgeConfigLocation,
    bridge_config: &BridgeConfig,
) -> Result<(), ConnectError> {
    let path = get_bridge_config_file_path(config_location, bridge_config);
    if Path::new(&path).exists() {
        return Err(ConnectError::ConfigurationExists {
            cloud: bridge_config.cloud_name.to_string(),
        });
    }
    Ok(())
}

fn write_bridge_config_to_file(
    config_location: &TEdgeConfigLocation,
    bridge_config: &BridgeConfig,
    common_mosquitto_config: &CommonMosquittoConfig,
) -> Result<(), ConnectError> {
    let dir_path = config_location
        .tedge_config_root_path
        .join(TEDGE_BRIDGE_CONF_DIR_PATH);

    // This will forcefully create directory structure if it doesn't exist, we should find better way to do it, maybe config should deal with it?
    let _ = paths::create_directories(&dir_path)?;

    let mut common_temp_file = NamedTempFile::new()?;
    common_mosquitto_config.serialize(&mut common_temp_file)?;
    let common_config_path =
        get_common_mosquitto_config_file_path(config_location, common_mosquitto_config);
    let () = paths::persist_tempfile(common_temp_file, &common_config_path)?;

    let mut temp_file = NamedTempFile::new()?;
    bridge_config.serialize(&mut temp_file)?;
    let config_path = get_bridge_config_file_path(config_location, bridge_config);
    let () = paths::persist_tempfile(temp_file, &config_path)?;

    Ok(())
}

fn get_bridge_config_file_path(
    config_location: &TEdgeConfigLocation,
    bridge_config: &BridgeConfig,
) -> PathBuf {
    config_location
        .tedge_config_root_path
        .join(TEDGE_BRIDGE_CONF_DIR_PATH)
        .join(&bridge_config.config_file)
}

fn get_common_mosquitto_config_file_path(
    config_location: &TEdgeConfigLocation,
    common_mosquitto_config: &CommonMosquittoConfig,
) -> PathBuf {
    config_location
        .tedge_config_root_path
        .join(TEDGE_BRIDGE_CONF_DIR_PATH)
        .join(&common_mosquitto_config.config_file)
}<|MERGE_RESOLUTION|>--- conflicted
+++ resolved
@@ -1,18 +1,4 @@
-<<<<<<< HEAD
-use crate::{
-    cli::connect::*,
-    command::{Command, ExecutionContext},
-    services::{
-        self, mosquitto::MosquittoService, tedge_mapper_az::TedgeMapperAzService,
-        tedge_mapper_c8y::TedgeMapperC8yService, SystemdService,
-    },
-    utils::paths,
-    ConfigError,
-};
-
-=======
 use crate::{cli::connect::*, command::Command, system_services::*, utils::paths, ConfigError};
->>>>>>> 08a666ce
 use mqtt_client::{Client, Message, MqttClient, Topic, TopicFilter};
 use std::path::{Path, PathBuf};
 use std::sync::Arc;
