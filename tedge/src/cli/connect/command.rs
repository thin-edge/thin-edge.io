--- conflicted
+++ resolved
@@ -4,20 +4,13 @@
     self, mosquitto::MosquittoService, tedge_mapper_az::TedgeMapperAzService,
     tedge_mapper_c8y::TedgeMapperC8yService, SystemdService,
 };
-use crate::utils::{
-    paths,
-    users::{UserManager, ROOT_USER},
-};
-<<<<<<< HEAD
-=======
 use crate::utils::paths;
->>>>>>> 8198b164
 use crate::ConfigError;
 use mqtt_client::{Client, Message, MqttClient, Topic, TopicFilter};
 use std::path::Path;
 use std::time::Duration;
 use tedge_config::*;
-use tedge_users::UserManager;
+use tedge_users::{UserManager, ROOT_USER};
 use tempfile::NamedTempFile;
 use tokio::time::timeout;
 use which::which;
