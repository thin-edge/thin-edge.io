--- conflicted
+++ resolved
@@ -27,7 +27,6 @@
         config: crate::config::TEdgeConfig,
     ) -> Result<Box<dyn Command>, crate::config::ConfigError> {
         match self {
-<<<<<<< HEAD
             ConnectCmd::C8y(cmd) => cmd,
             ConnectCmd::AZ(cmd) => cmd,
         }
@@ -82,9 +81,3 @@
     #[error(transparent)]
     ServicesError(#[from] services::ServicesError),
 }
-=======
-            ConnectCmd::C8y(opt) => opt.build_command(config),
-        }
-    }
-}
->>>>>>> ad94dbba
