--- conflicted
+++ resolved
@@ -1,16 +1,11 @@
 use crate::cli::connect::{az::Azure, c8y::C8y};
 use crate::command::{BuildCommand, Command, ExecutionContext};
 use crate::config::{ConfigError, TEdgeConfig};
-<<<<<<< HEAD
 use crate::services::{
     self, mosquitto::MosquittoService, tedge_mapper::TedgeMapperService, SystemdService,
 };
 use crate::utils::paths;
-=======
-
 use crate::utils::users::UserManager;
-use crate::utils::{paths, services};
->>>>>>> e0dfcbdb
 use std::path::Path;
 use structopt::StructOpt;
 use tempfile::{NamedTempFile, PersistError};
@@ -133,15 +128,12 @@
     local_clientid: String,
     bridge_certfile: String,
     bridge_keyfile: String,
-<<<<<<< HEAD
     use_mapper: bool,
-=======
     try_private: bool,
     start_type: String,
     clean_session: bool,
     notifications: bool,
     bridge_attempt_unsubscribe: bool,
->>>>>>> e0dfcbdb
     topics: Vec<String>,
 }
 
@@ -150,15 +142,9 @@
 }
 
 impl BridgeConfig {
-<<<<<<< HEAD
-    fn new_bridge(&self) -> Result<(), ConnectError> {
+    fn new_bridge(&self, user_manager: &UserManager) -> Result<(), ConnectError> {
         println!("Checking if systemd is available.\n");
         let _ = services::systemd_available()?;
-=======
-    fn new_bridge(&self, user_manager: &UserManager) -> Result<(), ConnectError> {
-        println!("Checking if systemd and mosquitto are available.\n");
-        let _ = services::all_services_available()?;
->>>>>>> e0dfcbdb
 
         println!("Checking if configuration for requested bridge already exists.\n");
         let _ = self.bridge_config_exists()?;
@@ -173,11 +159,8 @@
             return Err(err);
         }
         println!("Restarting mosquitto, [requires elevated permission], authorise when asked.\n");
-<<<<<<< HEAD
-        if let Err(err) = MosquittoService.restart() {
-=======
-        if let Err(err) = services::mosquitto_restart_daemon(user_manager) {
->>>>>>> e0dfcbdb
+
+        if let Err(err) = MosquittoService.restart(user_manager) {
             self.clean_up()?;
             return Err(err.into());
         }
@@ -190,11 +173,7 @@
         ));
 
         println!("Persisting mosquitto on reboot.\n");
-<<<<<<< HEAD
-        if let Err(err) = MosquittoService.enable() {
-=======
-        if let Err(err) = services::mosquitto_enable_daemon(user_manager) {
->>>>>>> e0dfcbdb
+        if let Err(err) = MosquittoService.enable(user_manager) {
             self.clean_up()?;
             return Err(err.into());
         }
@@ -207,7 +186,7 @@
             if which("tedge_mapper").is_err() {
                 println!("Warning: tedge_mapper is not installed. We recommend to install it.\n");
             } else {
-                self.start_and_enable_tedge_mapper();
+                self.start_and_enable_tedge_mapper(user_manager);
             }
         }
 
@@ -335,18 +314,17 @@
         ])?)
     }
 
-<<<<<<< HEAD
-    fn start_and_enable_tedge_mapper(&self) {
+    fn start_and_enable_tedge_mapper(&self, user_manager: &UserManager) {
         let mut failed = false;
 
-        println!("Starting tedge-mapper service: ");
-        if let Err(err) = TedgeMapperService.restart() {
+        println!("Starting tedge-mapper service.\n");
+        if let Err(err) = TedgeMapperService.restart(user_manager) {
             println!("Failed to stop tedge-mapper service: {:?}", err);
             failed = true;
         }
 
         println!("Persisting tedge-mapper on reboot.\n");
-        if let Err(err) = TedgeMapperService.enable() {
+        if let Err(err) = TedgeMapperService.enable(user_manager) {
             println!("Failed to enable tedge-mapper service: {:?}", err);
             failed = true;
         }
@@ -354,14 +332,14 @@
         if !failed {
             println!("tedge-mapper service successfully started and enabled!\n");
         }
-=======
+    }
+
     fn get_common_mosquitto_config_file_path(&self) -> Result<String, ConnectError> {
         Ok(paths::build_path_from_home(&[
             TEDGE_HOME_DIR,
             TEDGE_BRIDGE_CONF_DIR_PATH,
             &self.common_mosquitto_config.config_file,
         ])?)
->>>>>>> e0dfcbdb
     }
 }
 
