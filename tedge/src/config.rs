--- conflicted
+++ resolved
@@ -360,26 +360,14 @@
 
 config_keys! {
     TEdgeConfig {
-<<<<<<< HEAD
         // external key => (internal key, type description)
         "device.id"            => (device.id, Computed, "Identifier of the device within the fleet. It must be globally unique. Example: Raspberrypi-4d18303a-6d3a-11eb-b1a6-175f6bb72665")
         "device.key.path"      => (device.key_path, Public, "Path to the private key file. Example: /home/user/certificate/tedge-private-key.pem")
         "device.cert.path"     => (device.cert_path, Public, "Path to the certificate file. Example: /home/user/certificate/tedge-certificate.crt")
         "c8y.url"              => (c8y.url, Public, "Tenant endpoint URL of Cumulocity tenant. Example: your-tenant.cumulocity.com")
         "c8y.root.cert.path"   => (c8y.root_cert_path, Public, "Path where Cumulocity root certificate(s) are located. Example: /home/user/certificate/c8y-trusted-root-certificates.pem")
-        "c8y.connect"          => (c8y.connect, Protected, "Connection status to the provided Cumulocity tenant. Example: true")
         "azure.url"            => (azure.url, Public, "Tenant endpoint URL of Azure IoT tenant. Example:  MyAzure.azure-devices.net")
         "azure.root.cert.path" => (azure.root_cert_path, Public, "Path where Azure IoT root certificate(s) are located. Example: /home/user/certificate/azure-trusted-root-certificates.pem")
-        "azure.connect"        => (azure.connect, Public, "Connection status to the provided Azure IoT tenant. Example: true")
-=======
-        "device.id"            => (device.id, "Identifier of the device within the fleet. It must be globally unique. Example: Raspberrypi-4d18303a-6d3a-11eb-b1a6-175f6bb72665")
-        "device.key.path"      => (device.key_path, "Path to the private key file. Example: /home/user/certificate/tedge-private-key.pem")
-        "device.cert.path"     => (device.cert_path, "Path to the certificate file. Example: /home/user/certificate/tedge-certificate.crt")
-        "c8y.url"              => (c8y.url, "Tenant endpoint URL of Cumulocity tenant. Example: your-tenant.cumulocity.com")
-        "c8y.root.cert.path"   => (c8y.root_cert_path, "Path where Cumulocity root certificate(s) are located. Example: /home/user/certificate/c8y-trusted-root-certificates.pem")
-        "azure.url"            => (azure.url, "Tenant endpoint URL of Azure IoT tenant. Example:  MyAzure.azure-devices.net")
-        "azure.root.cert.path" => (azure.root_cert_path, "Path where Azure IoT root certificate(s) are located. Example: /home/user/certificate/azure-trusted-root-certificates.pem")
->>>>>>> 9bf6a2a2
     }
 }
 
