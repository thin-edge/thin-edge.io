use crate::command::{BuildCommand, Command};
use crate::config::ConfigError::{HomeDirectoryNotFound, InvalidCharacterInHomeDirectoryPath};
use serde::{Deserialize, Serialize};
use std::fs::{create_dir_all, read_to_string};
use std::io::{ErrorKind, Write};
use std::path::{Path, PathBuf};
use structopt::StructOpt;
use tempfile::NamedTempFile;

pub const TEDGE_HOME_DIR: &str = ".tedge";
const TEDGE_CONFIG_FILE: &str = "tedge.toml";
const DEVICE_CERT_DIR: &str = "certificate";
const DEVICE_KEY_FILE: &str = "tedge-private-key.pem";
const DEVICE_CERT_FILE: &str = "tedge-certificate.pem";

pub const DEVICE_ID: &str = "device.id";
pub const DEVICE_CERT_PATH: &str = "device.cert.path";
pub const DEVICE_KEY_PATH: &str = "device.key.path";

pub const C8Y_URL: &str = "c8y.url";
pub const C8Y_ROOT_CERT_PATH: &str = "c8y.root.cert.path";

// CIT-221 will use them. Remove the prefix `_` later
pub const _AZURE_URL: &str = "azure.url";
pub const _AZURE_ROOT_CERT_PATH: &str = "azure.root.cert.path";

/// Wrapper type for all types configuration keys.
#[derive(Debug, Clone)]
pub struct ConfigKey(pub String);

impl ConfigKey {
    fn as_str(&self) -> &str {
        self.0.as_str()
    }
}

impl std::str::FromStr for ConfigKey {
    type Err = String;

    fn from_str(key: &str) -> Result<Self, Self::Err> {
        match TEdgeConfig::get_key_properties(key) {
            Some(_) => Ok(ConfigKey(key.into())),
            _ => Err(format!(
                "Invalid key `{}'. Valid keys are: [{}].",
                key,
                TEdgeConfig::valid_keys().join(", ")
            )),
        }
    }
}

/// Wrapper type for read-write type configuration keys.
#[derive(Debug, Clone)]
pub struct ConfigReadWriteKey(pub String);

impl ConfigReadWriteKey {
    fn as_str(&self) -> &str {
        self.0.as_str()
    }
}

impl std::str::FromStr for ConfigReadWriteKey {
    type Err = String;

    fn from_str(key: &str) -> Result<Self, Self::Err> {
        match TEdgeConfig::get_key_properties(key) {
            Some(ConfigKeyProperties {
                mode: ConfigKeyMode::ReadWrite,
                ..
            }) => Ok(ConfigReadWriteKey(key.into())),
            _ => {
                // create a vector of read-write keys
                let mut valid_readwrite_keys: Vec<&str> = Vec::new();
                for predefined_key in TEdgeConfig::valid_keys() {
                    if let ConfigKeyMode::ReadWrite =
                        TEdgeConfig::get_key_properties(predefined_key)
                            .unwrap()
                            .mode
                    {
                        valid_readwrite_keys.push(predefined_key);
                    }
                }
                Err(format!(
                    "Invalid key `{}'. Valid keys are: [{}].",
                    key,
                    valid_readwrite_keys.join(", ")
                ))
            }
        }
    }
}

#[derive(StructOpt, Debug)]
pub enum ConfigCmd {
    /// Set or update the provided configuration key with the given value
    Set {
        /// Configuration key.
        #[structopt(help = TEdgeConfig::valid_keys_help_message_for_set())]
        key: ConfigReadWriteKey,

        /// Configuration value.
        value: String,
    },

    /// Unset the provided configuration key
    Unset {
        /// Configuration key.
        #[structopt(help = TEdgeConfig::valid_keys_help_message_for_set())]
        key: ConfigReadWriteKey,
    },

    /// Get the value of the provided configuration key
    Get {
        /// Configuration key.
        #[structopt(help = TEdgeConfig::valid_keys_help_message_for_get())]
        key: ConfigKey,
    },

    /// Print the configuration keys and their values
    List {
        /// Prints all the configuration keys, even those without a configured value
        #[structopt(long = "all")]
        is_all: bool,

        /// Prints all keys and descriptions with example values
        #[structopt(long = "doc")]
        is_doc: bool,
    },
}

impl BuildCommand for ConfigCmd {
    fn build_command(self, _config: TEdgeConfig) -> Result<Box<dyn Command>, ConfigError> {
        // Temporary implementation
        // - should return a specific command, not self.
        // - see certificate.rs for an example
        Ok(self.into_boxed())
    }
}

impl Command for ConfigCmd {
    fn description(&self) -> String {
        match self {
            ConfigCmd::Set { key, value } => format!(
                "set the configuration key: {} with value: {}.",
                key.as_str(),
                value
            ),
            ConfigCmd::Get { key } => {
                format!("get the configuration value for key: {}", key.as_str())
            }
            ConfigCmd::Unset { key } => {
                format!("unset the configuration value for key: {}", key.as_str())
            }
            ConfigCmd::List { .. } => String::from("list the configuration keys and values"),
        }
    }

    fn execute(&self, _verbose: u8) -> Result<(), anyhow::Error> {
        let mut config = TEdgeConfig::from_default_config()?;
        let mut config_updated = false;

        match self {
            ConfigCmd::Get { key } => match config.get_config_value(key.as_str())? {
                None => println!("The provided config key: '{}' is not set", key.as_str()),
                Some(value) => println!("{}", value),
            },
            ConfigCmd::Set { key, value } => {
                config.set_config_value(key.as_str(), value.to_string())?;
                config_updated = true;
            }
            ConfigCmd::Unset { key } => {
                config.unset_config_value(key.as_str())?;
                config_updated = true;
            }
            ConfigCmd::List { is_all, is_doc } => match is_doc {
                true => print_config_doc(),
                false => print_config_list(&config, *is_all)?,
            },
        }

        if config_updated {
            config.write_to_default_config()?;
        }
        Ok(())
    }
}

/// Represents the complete configuration of a thin edge device.
/// This configuration is a wrapper over the device specific configurations
/// as well as the IoT cloud provider specific configurations.
///
/// The following example showcases how the thin edge configuration can be read
/// and how individual configuration values can be retrieved out of it:
///
/// # Examples
/// ```
/// /// Read the default tedge.toml file into a TEdgeConfig object
/// let config: TEdgeConfig = TEdgeConfig::from_default_config().unwrap();
///
/// /// Fetch the device config from the TEdgeConfig object
/// let device_config: DeviceConfig = config.device;
/// /// Fetch the device id from the DeviceConfig object
/// let device_id = device_config.id.unwrap();
///
/// /// Fetch the Cumulocity config from the TEdgeConfig object
/// let cumulocity_config: CumulocityConfig = config.c8y;
/// /// Fetch the Cumulocity URL from the CumulocityConfig object
/// let cumulocity_url = cumulocity_config.url.unwrap();
/// ```
///
#[serde(deny_unknown_fields)]
#[derive(Debug, Default, Deserialize, Serialize)]
pub struct TEdgeConfig {
    /// Captures the device specific configurations
    #[serde(default)]
    pub device: DeviceConfig,

    /// Captures the configurations required to connect to Cumulocity
    #[serde(default)]
    pub c8y: CumulocityConfig,
    #[serde(default)]
    pub azure: AzureConfig,
}

// for macro
#[derive(Debug, PartialEq)]
enum ConfigKeyMode {
    ReadOnly,
    ReadWrite,
}

struct ConfigKeyProperties {
    mode: ConfigKeyMode,
    description: &'static str,
}

///
/// This macro creates accessor functions for a `struct` to set and get the value of (possibly
/// nested) fields given a string as key. It also creates functions to test if a key is valid or
/// not, a utility function returning the list of all valid keys, as well as a function returning a
/// static string that includes all keys. The latter three are useful for StructOpt integration.
///
/// All fields accessed through this macro have to be of type `Option<String>`.
///
/// # Generated functions
///
/// - _get_config_value (get a value given a key)
/// - _set_config_value (set a value)
/// - get_key_properties (get ConfigKeyProperties of a key)
/// - valid_keys (list of valid keys)
/// - valid_keys_help_message_for_get (create a help message for structopt when `-h` is specified with get)
/// - valid_keys_help_message_for_set (create a help message for structopt when `-h` is specified with set/unset)
///
/// # Basic Usage
///
/// ```rust,ignore
/// struct MyType { field_of_my_type: ... };
///
/// config_keys!{
///   MyType {
///     "key1" => field_of_my_type.nested1,
///     "key2" => path_to_field_2,
///     ...
///     "keyn" => path_to_field_n,
///   }
/// }
/// ```
///
/// # Example
///
/// ```
/// struct MyStruct {
///   a: Option<String>,
///   b: Nested,
/// }
///
/// struct Nested {
///     c: Option<String>,
/// }
///
/// config_keys! {
///   MyStruct {
///     "a" => a,
///     "b.c" => b.c,
///   }
/// }
///
/// let my = MyStruct { a: Some("test".into()), b: Nested { c: None } };
/// assert_eq!(my._get_config_value("a").unwrap().unwrap(), "test");
/// assert_eq!(my._get_config_value("b.c").unwrap(), None);
/// assert_eq!(my.is_valid_key("b.c"), true);
/// assert_eq!(my.is_valid_key("c"), false);
/// ```
///
// We need to hide read-only keys from the help message of set/unset.
macro_rules! hide_key {
    ($str:literal, ReadOnly) => {
        ""
    };
    ($str:literal, ReadWrite) => {
        concat!(" ", $str)
    };
}

macro_rules! key_mode {
    ($str:literal, ReadOnly) => {
        ConfigKeyMode::ReadOnly
    };
    ($str:literal, ReadWrite) => {
        ConfigKeyMode::ReadWrite
    };
}

macro_rules! config_keys {
    ($ty:ty { $( $str:literal => ( $( $key:ident ).* , $type:tt, $desc:literal ) )* }) => {
        impl $ty {
            fn _get_config_value<'a>(&'a self, key: &str) -> Result<Option<&'a str>, ConfigError> {
                match key {
                    $( $str => Ok(self . $( $key ).* .as_ref().map(String::as_str)), )*
                    _ => Err(ConfigError::InvalidConfigKey { key: key.into() }),
                }
            }

            fn _set_config_value(&mut self, key: &str, value: Option<String>) -> Result<(), ConfigError> {
                match key {
                    $(
                        $str => {
                            self . $( $key ).* = value;
                            Ok(())
                        }
                     )*
                     _ => Err(ConfigError::InvalidConfigKey { key: key.into() }),
                }
            }

            fn get_key_properties(key: &str) -> Option<ConfigKeyProperties> {
                match key {
                    $( $str => Some(ConfigKeyProperties{mode: key_mode!($str, $type), description: $desc}), )*
                    _ => None,
                }
            }

            fn valid_keys() -> Vec<&'static str> {
                vec![
                    $( $str , )*
                ]
            }

            fn valid_keys_help_message_for_get() -> &'static str {
                concat!("[", $( " ", $str ),*, " ]")
            }

            fn valid_keys_help_message_for_set() -> &'static str {
                concat!("[", $( hide_key!($str, $type) ),*, " ]")
            }
        }
    }
}

config_keys! {
    TEdgeConfig {
<<<<<<< HEAD
        // external key => (internal key, type description)
        "device.id"            => (device.id, ReadOnly, "Identifier of the device within the fleet. It must be globally unique and the same one used in the device certificate. Example: Raspberrypi-4d18303a-6d3a-11eb-b1a6-175f6bb72665")
        "device.key.path"      => (device.key_path, ReadWrite, "Path to the private key file. Example: /home/user/.tedge/tedge-private-key.pem")
        "device.cert.path"     => (device.cert_path, ReadWrite, "Path to the certificate file. Example: /home/user/.tedge/tedge-certificate.crt")
        "c8y.url"              => (c8y.url, ReadWrite, "Tenant endpoint URL of Cumulocity tenant. Example: your-tenant.cumulocity.com")
        "c8y.root.cert.path"   => (c8y.root_cert_path, ReadWrite, "Path where Cumulocity root certificate(s) are located. Example: /home/user/.tedge/c8y-trusted-root-certificates.pem")
        "azure.url"            => (azure.url, ReadWrite, "Tenant endpoint URL of Azure IoT tenant. Example:  MyAzure.azure-devices.net")
        "azure.root.cert.path" => (azure.root_cert_path, ReadWrite, "Path where Azure IoT root certificate(s) are located. Example: /home/user/.tedge/azure-trusted-root-certificates.pem")
=======
        "device.id"            => (device.id, "Identifier of the device within the fleet. It must be globally unique. Example: Raspberrypi-4d18303a-6d3a-11eb-b1a6-175f6bb72665")
        "device.key.path"      => (device.key_path, "Path to the private key file. Example: /home/user/certificate/tedge-private-key.pem")
        "device.cert.path"     => (device.cert_path, "Path to the certificate file. Example: /home/user/certificate/tedge-certificate.crt")
        "c8y.url"              => (c8y.url, "Tenant endpoint URL of Cumulocity tenant. Example: your-tenant.cumulocity.com")
        "c8y.root.cert.path"   => (c8y.root_cert_path, "Path where Cumulocity root certificate(s) are located. Example: /home/user/certificate/c8y-trusted-root-certificates.pem")
        "azure.url"            => (azure.url, "Tenant endpoint URL of Azure IoT tenant. Example:  MyAzure.azure-devices.net")
        "azure.root.cert.path" => (azure.root_cert_path, "Path where Azure IoT root certificate(s) are located. Example: /home/user/certificate/azure-trusted-root-certificates.pem")
>>>>>>> cc392f5e
    }
}

impl TEdgeConfig {
    fn with_defaults(self) -> Result<Self, ConfigError> {
        let device_config = self.device.with_defaults()?;

        Ok(TEdgeConfig {
            device: device_config,
            ..self
        })
    }
}

/// Represents the device specific configurations defined in the [device] section
/// of the thin edge configuration TOML file
#[serde(deny_unknown_fields)]
#[derive(Debug, Default, Deserialize, Serialize)]
pub struct DeviceConfig {
    /// The unique id of the device
    pub id: Option<String>,

    /// Path where the device's private key is stored.
    /// Defaults to $HOME/.tedge/tedge-private.pem
    pub key_path: Option<String>,

    /// Path where the device's certificate is stored.
    /// Defaults to $HOME/.tedge/tedge-certificate.crt
    pub cert_path: Option<String>,
}

impl DeviceConfig {
    fn default_cert_path() -> Result<String, ConfigError> {
        Self::path_in_cert_directory(DEVICE_CERT_FILE)
    }

    fn default_key_path() -> Result<String, ConfigError> {
        Self::path_in_cert_directory(DEVICE_KEY_FILE)
    }

    fn path_in_cert_directory(file_name: &str) -> Result<String, ConfigError> {
        home_dir()?
            .join(TEDGE_HOME_DIR)
            .join(DEVICE_CERT_DIR)
            .join(file_name)
            .to_str()
            .map(|s| s.into())
            .ok_or(InvalidCharacterInHomeDirectoryPath)
    }

    fn with_defaults(self) -> Result<Self, ConfigError> {
        let key_path = match self.key_path {
            None => Self::default_key_path()?,
            Some(val) => val,
        };

        let cert_path = match self.cert_path {
            None => Self::default_cert_path()?,
            Some(val) => val,
        };

        Ok(DeviceConfig {
            key_path: Some(key_path),
            cert_path: Some(cert_path),
            ..self
        })
    }
}

/// Represents the Cumulocity specific configurations defined in the
/// [c8y] section of the thin edge configuration TOML file
#[serde(deny_unknown_fields)]
#[derive(Debug, Default, Deserialize, Serialize)]
pub struct CumulocityConfig {
    /// Preserves the current status of the connection
    connect: Option<String>,

    /// Endpoint URL of the Cumulocity tenant
    url: Option<String>,

    /// The path where Cumulocity root certificate(s) are stored.
    /// The value can be a directory path as well as the path of the direct certificate file.
    root_cert_path: Option<String>,
}

#[serde(deny_unknown_fields)]
#[derive(Debug, Default, Deserialize, Serialize)]
pub struct AzureConfig {
    connect: Option<String>,
    url: Option<String>,
    root_cert_path: Option<String>,
}

#[derive(thiserror::Error, Debug)]
pub enum ConfigError {
    #[error("TOML parse error")]
    TOMLParseError(#[from] toml::de::Error),

    #[error("TOML serialization error")]
    InvalidTOMLError(#[from] toml::ser::Error),

    #[error("I/O error")]
    IOError(#[from] std::io::Error),

    #[error("Home directory not found")]
    HomeDirectoryNotFound,

    #[error("Invalid characters found in home directory path")]
    InvalidCharacterInHomeDirectoryPath,

    #[error("The provided config key: {key} is not a valid Thin Edge configuration key")]
    InvalidConfigKey { key: String },

    #[error(
        r#"A value for `{key}` is missing.
    A value can be set with `tedge config set {key} <value>`"#
    )]
    ConfigNotSet { key: String },
}

pub fn home_dir() -> Result<PathBuf, ConfigError> {
    // The usage of this deprecated method is temporary as this whole function will be replaced with the util function being added in CIT-137.
    #![allow(deprecated)]
    std::env::home_dir().ok_or(HomeDirectoryNotFound)
}

pub fn tedge_config_path() -> Result<PathBuf, ConfigError> {
    Ok(home_dir()?.join(TEDGE_HOME_DIR).join(TEDGE_CONFIG_FILE))
}

fn print_config_list(config: &TEdgeConfig, all: bool) -> Result<(), ConfigError> {
    let mut keys_without_values: Vec<&str> = Vec::new();
    for key in TEdgeConfig::valid_keys() {
        let opt = config.get_config_value(key)?;
        match opt {
            Some(value) => println!("{}={}", key, value),
            None => keys_without_values.push(key),
        }
    }
    if all && !keys_without_values.is_empty() {
        println!();
        for key in keys_without_values {
            println!("{}=", key);
        }
    }
    Ok(())
}

fn print_config_doc() {
    for key in TEdgeConfig::valid_keys() {
        // key is pre-defined surely
        let desc = TEdgeConfig::get_key_properties(key).unwrap().description;
        println!("{:<30} {}", key, desc);
    }
}

impl TEdgeConfig {
    /// Parse the configuration file at `$HOME/.tedge/tedge.toml` and create a `TEdgeConfig` out of it
    /// The retrieved configuration will have default values applied to any unconfigured field
    /// for which a default value is available.
    pub fn from_default_config() -> Result<TEdgeConfig, ConfigError> {
        Self::from_custom_config(tedge_config_path()?.as_path())
    }

    /// Parse the configuration file at the provided `path` and create a `TEdgeConfig` out of it
    /// The retrieved configuration will have default values applied to any unconfigured field
    /// for which a default value is available.
    ///
    /// #Arguments
    ///
    /// * `path` - Path to a thin edge configuration TOML file
    ///
    fn from_custom_config(path: &Path) -> Result<TEdgeConfig, ConfigError> {
        match read_to_string(path) {
            Ok(content) => {
                let mut tedge_config = toml::from_str::<TEdgeConfig>(content.as_str())?;
                tedge_config.device = tedge_config.device.with_defaults()?;
                Ok(tedge_config)
            }
            Err(err) => match err.kind() {
                ErrorKind::NotFound => {
                    let default: TEdgeConfig = Default::default();
                    Ok(default.with_defaults()?)
                }
                _ => Err(ConfigError::IOError(err)),
            },
        }
    }

    /// Persists this `TEdgeConfig` to $HOME/.tedge/tedge.toml
    pub fn write_to_default_config(&self) -> Result<(), ConfigError> {
        self.write_to_custom_config(tedge_config_path()?.as_path())
    }

    /// Persists this `TEdgeConfig` to the `path` provided
    fn write_to_custom_config(&self, path: &Path) -> Result<(), ConfigError> {
        let toml = toml::to_string_pretty(&self)?;
        let mut file = NamedTempFile::new()?;
        file.write_all(toml.as_bytes())?;
        if !path.exists() {
            create_dir_all(path.parent().unwrap())?;
        }
        match file.persist(path) {
            Ok(_) => Ok(()),
            Err(err) => Err(err.error.into()),
        }
    }

    /// Get the value of the provided `key` from this configuration
    pub fn get_config_value(&self, key: &str) -> Result<Option<String>, ConfigError> {
        self._get_config_value(key)
            .map(|opt_str| opt_str.map(Into::into))
    }

    /// Associate the provided key with the given value in this configuration.
    /// If the key exists already with some value, it will be replaced by the new value.
    pub fn set_config_value(&mut self, key: &str, value: String) -> Result<(), ConfigError> {
        self._set_config_value(key, Some(value))
    }

    /// Remove the mapping for the provided `key` from this configuration
    pub fn unset_config_value(&mut self, key: &str) -> Result<(), ConfigError> {
        self._set_config_value(key, None)
    }
}

#[cfg(test)]
mod tests {
    use super::*;
    use assert_matches::assert_matches;

    #[test]
    fn test_macro_creates_valid_keys_correctly() {
        assert_eq!(TEdgeConfig::valid_keys().contains(&"device.id"), true);
        assert_eq!(TEdgeConfig::valid_keys().contains(&"device-id"), false);
    }

    #[test]
    fn test_macro_get_key_properties_correctly() {
        assert_eq!(
            TEdgeConfig::get_key_properties("device.id").unwrap().mode,
            ConfigKeyMode::ReadOnly
        );
        assert_eq!(
            TEdgeConfig::get_key_properties("c8y.url").unwrap().mode,
            ConfigKeyMode::ReadWrite
        );
        let c8y_url_description =
            "Tenant endpoint URL of Cumulocity tenant. Example: your-tenant.cumulocity.com";
        assert_eq!(
            TEdgeConfig::get_key_properties("c8y.url")
                .unwrap()
                .description,
            c8y_url_description
        );
    }

    #[test]
    fn test_macro_help_message_for_get_correctly() {
        assert_eq!(
            TEdgeConfig::valid_keys_help_message_for_get().contains("device.id"),
            true
        );
    }

    #[test]
    fn test_macro_help_message_for_set_correctly() {
        assert_eq!(
            TEdgeConfig::valid_keys_help_message_for_set().contains("device.id"),
            false
        );
    }

    #[test]
    fn test_parse_config_with_all_values() {
        let toml_conf = r#"
[device]
id = "ABCD1234"
key_path = "/path/to/key"
cert_path = "/path/to/cert"

[c8y]
url = "your-tenant.cumulocity.com"
root_cert_path = "/path/to/c8y/root/cert"
connect = "true"

[azure]
url = "MyAzure.azure-devices.net"
root_cert_path = "/path/to/azure/root/cert"
connect = "false"
"#;

        let config_file = temp_file_with_content(toml_conf);
        let config = TEdgeConfig::from_custom_config(config_file.path()).unwrap();

        assert_eq!(config.device.id.unwrap(), "ABCD1234");
        assert_eq!(config.device.key_path.unwrap(), "/path/to/key");
        assert_eq!(config.device.cert_path.unwrap(), "/path/to/cert");

        assert_eq!(config.c8y.url.unwrap(), "your-tenant.cumulocity.com");
        assert_eq!(config.c8y.root_cert_path.unwrap(), "/path/to/c8y/root/cert");

        assert_eq!(config.azure.url.unwrap(), "MyAzure.azure-devices.net");
        assert_eq!(
            config.azure.root_cert_path.unwrap(),
            "/path/to/azure/root/cert"
        );
    }

    #[test]
    fn test_write_to_custom_config() {
        let toml_conf = r#"
[device]
id = "ABCD1234"
key_path = "/path/to/key"
cert_path = "/path/to/cert"

[c8y]
url = "your-tenant.cumulocity.com"
root_cert_path = "/path/to/c8y/root/cert"

[azure]
url = "MyAzure.azure-devices.net"
root_cert_path = "/path/to/azure/root/cert"
"#;

        // Using a TempPath let's close the file (this is required on Windows for that test to work).
        let config_file_path = temp_file_with_content(toml_conf).into_temp_path();

        let mut config = TEdgeConfig::from_custom_config(config_file_path.as_ref()).unwrap();
        assert_eq!(config.device.id.as_ref().unwrap(), "ABCD1234");
        assert_eq!(config.device.key_path.as_ref().unwrap(), "/path/to/key");
        assert_eq!(config.device.cert_path.as_ref().unwrap(), "/path/to/cert");

        assert_eq!(
            config.c8y.url.as_ref().unwrap(),
            "your-tenant.cumulocity.com"
        );
        assert_eq!(
            config.c8y.root_cert_path.as_ref().unwrap(),
            "/path/to/c8y/root/cert"
        );

        assert_eq!(
            config.azure.url.as_ref().unwrap(),
            "MyAzure.azure-devices.net"
        );
        assert_eq!(
            config.azure.root_cert_path.as_ref().unwrap(),
            "/path/to/azure/root/cert"
        );

        let updated_device_id = "XYZ1234";
        let updated_c8y_url = "other-tenant.cumulocity.com";
        let updated_azure_url = "OtherAzure.azure-devices.net";

        config.device.id = Some(updated_device_id.to_string());
        config.c8y.url = Some(updated_c8y_url.to_string());
        config.c8y.root_cert_path = None;
        config.azure.url = Some(updated_azure_url.to_string());
        config.azure.root_cert_path = None;

        config
            .write_to_custom_config(config_file_path.as_ref())
            .unwrap();
        let config = TEdgeConfig::from_custom_config(config_file_path.as_ref()).unwrap();

        assert_eq!(config.device.id.as_ref().unwrap(), updated_device_id);
        assert_eq!(config.device.key_path.as_ref().unwrap(), "/path/to/key");
        assert_eq!(config.device.cert_path.as_ref().unwrap(), "/path/to/cert");

        assert_eq!(config.c8y.url.as_ref().unwrap(), updated_c8y_url);
        assert!(config.c8y.root_cert_path.is_none());

        assert_eq!(config.azure.url.as_ref().unwrap(), updated_azure_url);
        assert!(config.azure.root_cert_path.is_none());
    }

    #[test]
    fn test_parse_config_missing_c8y_configuration() {
        let toml_conf = r#"
[device]
id = "ABCD1234"
"#;

        let config_file = temp_file_with_content(toml_conf);
        let config = TEdgeConfig::from_custom_config(config_file.path()).unwrap();

        assert_eq!(config.device.id.as_ref().unwrap(), "ABCD1234");
        assert_eq!(
            config.device.cert_path.clone().unwrap(),
            DeviceConfig::default_cert_path().unwrap()
        );
        assert_eq!(
            config.device.key_path.clone().unwrap(),
            DeviceConfig::default_key_path().unwrap()
        );

        assert!(config.c8y.url.is_none());
        assert!(config.c8y.root_cert_path.is_none());
    }

    #[test]
    fn test_parse_config_missing_azure_configuration() {
        let toml_conf = r#"
[device]
id = "ABCD1234"
"#;

        let config_file = temp_file_with_content(toml_conf);
        let config = TEdgeConfig::from_custom_config(config_file.path()).unwrap();

        assert_eq!(config.device.id.as_ref().unwrap(), "ABCD1234");
        assert_eq!(
            config.device.cert_path.clone().unwrap(),
            DeviceConfig::default_cert_path().unwrap()
        );
        assert_eq!(
            config.device.key_path.clone().unwrap(),
            DeviceConfig::default_key_path().unwrap()
        );

        assert!(config.azure.url.is_none());
        assert!(config.azure.root_cert_path.is_none());
    }

    #[test]
    fn test_parse_config_missing_device_configuration() {
        let toml_conf = r#"
[c8y]
url = "your-tenant.cumulocity.com"
"#;

        let config_file = temp_file_with_content(toml_conf);
        let config = TEdgeConfig::from_custom_config(config_file.path()).unwrap();

        assert_eq!(config.c8y.url.unwrap(), "your-tenant.cumulocity.com");

        assert!(config.device.id.is_none());
        assert_eq!(
            config.device.cert_path.unwrap(),
            DeviceConfig::default_cert_path().unwrap()
        );
        assert_eq!(
            config.device.key_path.unwrap(),
            DeviceConfig::default_key_path().unwrap()
        );
    }

    #[test]
    fn test_parse_config_empty_file() {
        let config_file = NamedTempFile::new().unwrap();
        let config = TEdgeConfig::from_custom_config(config_file.path()).unwrap();

        assert!(config.device.id.is_none());
        assert_eq!(
            config.device.cert_path.clone().unwrap(),
            DeviceConfig::default_cert_path().unwrap()
        );
        assert_eq!(
            config.device.key_path.clone().unwrap(),
            DeviceConfig::default_key_path().unwrap()
        );

        assert!(config.c8y.url.is_none());
        assert!(config.c8y.root_cert_path.is_none());
        assert!(config.azure.url.is_none());
        assert!(config.azure.root_cert_path.is_none());
    }

    #[test]
    fn test_parse_config_no_config_file() {
        let config = TEdgeConfig::from_custom_config(Path::new("/non/existent/path")).unwrap();

        assert!(config.device.id.is_none());
        assert!(config.c8y.url.is_none());
    }

    #[test]
    fn test_parse_unsupported_keys() {
        let toml_conf = r#"
hey="tedge"
[c8y]
hello="tedge"
"#;

        let config_file = temp_file_with_content(toml_conf);
        let result = TEdgeConfig::from_custom_config(config_file.path());
        assert_matches!(
            result.unwrap_err(),
            ConfigError::TOMLParseError(_),
            "Expected the parsing to fail with TOMLParseError"
        );
    }

    #[test]
    fn test_parse_invalid_toml_file() {
        let toml_conf = r#"
        <abcde>
        "#;

        let config_file = temp_file_with_content(toml_conf);
        let result = TEdgeConfig::from_custom_config(config_file.path());
        assert_matches!(
            result.unwrap_err(),
            ConfigError::TOMLParseError(_),
            "Expected the parsing to fail with TOMLParseError"
        );
    }

    #[test]
    fn test_set_config_key_invalid_key() {
        let mut config = TEdgeConfig::from_default_config().unwrap();
        assert_matches!(
            config
                .set_config_value("invalid.key", "dummy-value".into())
                .unwrap_err(),
            ConfigError::InvalidConfigKey { .. }
        );
    }

    #[test]
    fn test_get_config_key_invalid_key() {
        let config = TEdgeConfig::from_default_config().unwrap();
        assert_matches!(
            config.get_config_value("invalid.key").unwrap_err(),
            ConfigError::InvalidConfigKey { .. }
        );
    }

    #[test]
    fn test_unset_config_key_invalid_key() {
        let mut config = TEdgeConfig::from_default_config().unwrap();
        assert_matches!(
            config.unset_config_value("invalid.key").unwrap_err(),
            ConfigError::InvalidConfigKey { .. }
        );
    }

    #[test]
    fn test_crud_config_value() {
        let toml_conf = r#"
[device]
id = "ABCD1234"
key_path = "/path/to/key"
cert_path = "/path/to/cert"

[c8y]
url = "your-tenant.cumulocity.com"
root_cert_path = "/path/to/c8y/root/cert"

[azure]
url = "MyAzure.azure-devices.net"
root_cert_path = "/path/to/azure/root/cert"
"#;

        let config_file = temp_file_with_content(toml_conf);
        let mut config = TEdgeConfig::from_custom_config(config_file.path()).unwrap();

        let original_device_id = "ABCD1234".to_string();
        let original_device_key_path = "/path/to/key".to_string();
        let original_device_cert_path = "/path/to/cert".to_string();
        assert_eq!(
            config.get_config_value(DEVICE_ID).unwrap().unwrap(),
            original_device_id
        );
        assert_eq!(
            config.get_config_value(DEVICE_KEY_PATH).unwrap().unwrap(),
            original_device_key_path
        );
        assert_eq!(
            config.get_config_value(DEVICE_CERT_PATH).unwrap().unwrap(),
            original_device_cert_path
        );

        let original_c8y_url = "your-tenant.cumulocity.com".to_string();
        let original_c8y_root_cert_path = "/path/to/c8y/root/cert".to_string();
        assert_eq!(
            config.get_config_value(C8Y_URL).unwrap().unwrap(),
            original_c8y_url
        );
        assert_eq!(
            config
                .get_config_value(C8Y_ROOT_CERT_PATH)
                .unwrap()
                .unwrap(),
            original_c8y_root_cert_path
        );

        let updated_device_id = "XYZ1234".to_string();
        let updated_c8y_url = "other-tenant.cumulocity.com".to_string();

        config
            .set_config_value(DEVICE_ID, updated_device_id.clone())
            .unwrap();
        config
            .set_config_value(C8Y_URL, updated_c8y_url.clone())
            .unwrap();
        config.unset_config_value(C8Y_ROOT_CERT_PATH).unwrap();

        assert_eq!(
            config.get_config_value(DEVICE_ID).unwrap().unwrap(),
            updated_device_id
        );
        assert_eq!(
            config.get_config_value(DEVICE_KEY_PATH).unwrap().unwrap(),
            original_device_key_path
        );
        assert_eq!(
            config.get_config_value(DEVICE_CERT_PATH).unwrap().unwrap(),
            original_device_cert_path
        );

        assert_eq!(
            config.get_config_value(C8Y_URL).unwrap().unwrap(),
            updated_c8y_url
        );
        assert!(config
            .get_config_value(C8Y_ROOT_CERT_PATH)
            .unwrap()
            .is_none());
    }

    #[test]
    fn test_crud_config_value_azure() {
        let toml_conf = r#"
[device]
id = "ABCD1234"
key_path = "/path/to/key"
cert_path = "/path/to/cert"

[c8y]
url = "your-tenant.cumulocity.com"
root_cert_path = "/path/to/c8y/root/cert"

[azure]
url = "MyAzure.azure-devices.net"
root_cert_path = "/path/to/azure/root/cert"
"#;

        let config_file = temp_file_with_content(toml_conf);
        let mut config = TEdgeConfig::from_custom_config(config_file.path()).unwrap();

        let original_azure_url = "MyAzure.azure-devices.net".to_string();
        let original_azure_root_cert_path = "/path/to/azure/root/cert".to_string();

        // read
        assert_eq!(
            config.get_config_value(_AZURE_URL).unwrap().unwrap(),
            original_azure_url
        );
        assert_eq!(
            config
                .get_config_value(_AZURE_ROOT_CERT_PATH)
                .unwrap()
                .unwrap(),
            original_azure_root_cert_path
        );

        // set
        let updated_azure_url = "OtherAzure.azure-devices.net".to_string();
        config
            .set_config_value(_AZURE_URL, updated_azure_url.clone())
            .unwrap();
        assert_eq!(
            config.get_config_value(_AZURE_URL).unwrap().unwrap(),
            updated_azure_url
        );

        // unset
        config.unset_config_value(_AZURE_ROOT_CERT_PATH).unwrap();
        assert!(config
            .get_config_value(_AZURE_ROOT_CERT_PATH)
            .unwrap()
            .is_none());
    }

    fn temp_file_with_content(content: &str) -> NamedTempFile {
        let file = NamedTempFile::new().unwrap();
        file.as_file().write_all(content.as_bytes()).unwrap();
        file
    }
}<|MERGE_RESOLUTION|>--- conflicted
+++ resolved
@@ -359,7 +359,6 @@
 
 config_keys! {
     TEdgeConfig {
-<<<<<<< HEAD
         // external key => (internal key, type description)
         "device.id"            => (device.id, ReadOnly, "Identifier of the device within the fleet. It must be globally unique and the same one used in the device certificate. Example: Raspberrypi-4d18303a-6d3a-11eb-b1a6-175f6bb72665")
         "device.key.path"      => (device.key_path, ReadWrite, "Path to the private key file. Example: /home/user/.tedge/tedge-private-key.pem")
@@ -368,15 +367,6 @@
         "c8y.root.cert.path"   => (c8y.root_cert_path, ReadWrite, "Path where Cumulocity root certificate(s) are located. Example: /home/user/.tedge/c8y-trusted-root-certificates.pem")
         "azure.url"            => (azure.url, ReadWrite, "Tenant endpoint URL of Azure IoT tenant. Example:  MyAzure.azure-devices.net")
         "azure.root.cert.path" => (azure.root_cert_path, ReadWrite, "Path where Azure IoT root certificate(s) are located. Example: /home/user/.tedge/azure-trusted-root-certificates.pem")
-=======
-        "device.id"            => (device.id, "Identifier of the device within the fleet. It must be globally unique. Example: Raspberrypi-4d18303a-6d3a-11eb-b1a6-175f6bb72665")
-        "device.key.path"      => (device.key_path, "Path to the private key file. Example: /home/user/certificate/tedge-private-key.pem")
-        "device.cert.path"     => (device.cert_path, "Path to the certificate file. Example: /home/user/certificate/tedge-certificate.crt")
-        "c8y.url"              => (c8y.url, "Tenant endpoint URL of Cumulocity tenant. Example: your-tenant.cumulocity.com")
-        "c8y.root.cert.path"   => (c8y.root_cert_path, "Path where Cumulocity root certificate(s) are located. Example: /home/user/certificate/c8y-trusted-root-certificates.pem")
-        "azure.url"            => (azure.url, "Tenant endpoint URL of Azure IoT tenant. Example:  MyAzure.azure-devices.net")
-        "azure.root.cert.path" => (azure.root_cert_path, "Path where Azure IoT root certificate(s) are located. Example: /home/user/certificate/azure-trusted-root-certificates.pem")
->>>>>>> cc392f5e
     }
 }
 
