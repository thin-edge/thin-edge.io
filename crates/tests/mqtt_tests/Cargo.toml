[package]
name = "mqtt_tests"
<<<<<<< HEAD
version = "0.5.1"
edition = "2021"
rust-version = "1.58"
=======
version = "0.5.2"
edition = "2018"
>>>>>>> 84140584

# See more keys and their definitions at https://doc.rust-lang.org/cargo/reference/manifest.html

[dependencies]
anyhow = "1.0"
fastrand = "1.5"
futures = "0.3"
once_cell = "1.8"
rumqttc = "0.10"
rumqttd = "0.9"
rumqttlog = "0.9"
tokio = { version = "1.9", default_features = false, features = [ "fs", "io-util", "macros", "rt-multi-thread","signal"] }<|MERGE_RESOLUTION|>--- conflicted
+++ resolved
@@ -1,13 +1,8 @@
 [package]
 name = "mqtt_tests"
-<<<<<<< HEAD
-version = "0.5.1"
 edition = "2021"
 rust-version = "1.58"
-=======
 version = "0.5.2"
-edition = "2018"
->>>>>>> 84140584
 
 # See more keys and their definitions at https://doc.rust-lang.org/cargo/reference/manifest.html
 
