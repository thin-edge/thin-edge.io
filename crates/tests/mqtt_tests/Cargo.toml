--- conflicted
+++ resolved
@@ -1,12 +1,7 @@
 [package]
 name = "mqtt_tests"
-<<<<<<< HEAD
-version = "0.4.3"
+version = "0.5.1"
 edition = "2021"
-=======
-version = "0.5.1"
-edition = "2018"
->>>>>>> 0693a4c3
 
 # See more keys and their definitions at https://doc.rust-lang.org/cargo/reference/manifest.html
 
