use crate::cli::connect::ConnectError;

use tedge_config::FilePath;
use url::Url;

<<<<<<< HEAD
/// Mosquitto bridge configuration options that are specicific to the cloud.
///
/// The fields are documented in the [`mosquitto.conf` manual](https://mosquitto.org/man/mosquitto-conf-5.html).
#[derive(Debug, PartialEq)]
=======
#[derive(Debug, Eq, PartialEq)]
>>>>>>> 7caa8b84
pub struct BridgeConfig {
    pub cloud_name: String,
    pub config_file: String,
    pub connection: String,
    pub address: String,
    pub remote_username: Option<String>,
    pub bridge_root_cert_path: FilePath,
    pub remote_clientid: String,
    pub local_clientid: String,
    pub bridge_certfile: FilePath,
    pub bridge_keyfile: FilePath,
    pub use_mapper: bool,
    pub use_agent: bool,
    pub try_private: bool,
    pub start_type: String,
    pub clean_session: bool,
    pub notifications: bool,
    pub notifications_local_only: bool,
    pub notification_topic: String,
    pub bridge_attempt_unsubscribe: bool,
    pub topics: Vec<String>,
}

impl BridgeConfig {
    pub fn serialize<W: std::io::Write>(&self, writer: &mut W) -> std::io::Result<()> {
        writeln!(writer, "### Bridge")?;
        writeln!(writer, "connection {}", self.connection)?;
        match &self.remote_username {
            Some(name) => {
                writeln!(writer, "remote_username {}", name)?;
            }
            None => {}
        }
        writeln!(writer, "address {}", self.address)?;

        if std::fs::metadata(&self.bridge_root_cert_path)?.is_dir() {
            writeln!(writer, "bridge_capath {}", self.bridge_root_cert_path)?;
        } else {
            writeln!(writer, "bridge_cafile {}", self.bridge_root_cert_path)?;
        }

        writeln!(writer, "remote_clientid {}", self.remote_clientid)?;
        writeln!(writer, "local_clientid {}", self.local_clientid)?;
        writeln!(writer, "bridge_certfile {}", self.bridge_certfile)?;
        writeln!(writer, "bridge_keyfile {}", self.bridge_keyfile)?;
        writeln!(writer, "try_private {}", self.try_private)?;
        writeln!(writer, "start_type {}", self.start_type)?;
        writeln!(writer, "cleansession {}", self.clean_session)?;
        writeln!(writer, "notifications {}", self.notifications)?;
        writeln!(
            writer,
            "notifications_local_only {}",
            self.notifications_local_only
        )?;
        writeln!(writer, "notification_topic {}", self.notification_topic)?;
        writeln!(
            writer,
            "bridge_attempt_unsubscribe {}",
            self.bridge_attempt_unsubscribe
        )?;

        writeln!(writer, "\n### Topics",)?;
        for topic in &self.topics {
            writeln!(writer, "topic {}", topic)?;
        }

        Ok(())
    }

    pub fn validate(&self) -> Result<(), ConnectError> {
        // XXX: This is actually wrong. Our address looks like this: `domain:port`
        // `Url::parse` will treat `domain` as `schema` ...
        Url::parse(&self.address)?;

        if !self.bridge_root_cert_path.as_ref().exists() {
            return Err(ConnectError::Certificate);
        }

        if !self.bridge_certfile.as_ref().exists() {
            return Err(ConnectError::Certificate);
        }

        if !self.bridge_keyfile.as_ref().exists() {
            return Err(ConnectError::Certificate);
        }

        Ok(())
    }
}

#[cfg(test)]
mod test {

    use super::*;

    #[test]
    fn test_serialize_with_cafile_correctly() -> anyhow::Result<()> {
        let file = tempfile::NamedTempFile::new()?;
        let bridge_root_cert_path: FilePath = file.path().into();

        let bridge = BridgeConfig {
            cloud_name: "test".into(),
            config_file: "test-bridge.conf".into(),
            connection: "edge_to_test".into(),
            address: "test.test.io:8883".into(),
            remote_username: None,
            bridge_root_cert_path: bridge_root_cert_path.clone(),
            remote_clientid: "alpha".into(),
            local_clientid: "test".into(),
            bridge_certfile: "./test-certificate.pem".into(),
            bridge_keyfile: "./test-private-key.pem".into(),
            use_mapper: false,
            use_agent: false,
            topics: vec![],
            try_private: false,
            start_type: "automatic".into(),
            clean_session: true,
            notifications: false,
            notifications_local_only: false,
            notification_topic: "test_topic".into(),
            bridge_attempt_unsubscribe: false,
        };

        let mut serialized_config = Vec::<u8>::new();
        bridge.serialize(&mut serialized_config)?;

        let bridge_cafile = format!("bridge_cafile {}", bridge_root_cert_path);
        let mut expected = r#"### Bridge
connection edge_to_test
address test.test.io:8883
"#
        .to_owned();

        expected.push_str(&bridge_cafile);
        expected.push_str(
            r#"
remote_clientid alpha
local_clientid test
bridge_certfile ./test-certificate.pem
bridge_keyfile ./test-private-key.pem
try_private false
start_type automatic
cleansession true
notifications false
notifications_local_only false
notification_topic test_topic
bridge_attempt_unsubscribe false

### Topics
"#,
        );

        assert_eq!(serialized_config, expected.as_bytes());

        Ok(())
    }

    #[test]
    fn test_serialize_with_capath_correctly() -> anyhow::Result<()> {
        let dir = tempfile::TempDir::new()?;
        let bridge_root_cert_path: FilePath = dir.path().into();

        let bridge = BridgeConfig {
            cloud_name: "test".into(),
            config_file: "test-bridge.conf".into(),
            connection: "edge_to_test".into(),
            address: "test.test.io:8883".into(),
            remote_username: None,
            bridge_root_cert_path: bridge_root_cert_path.clone(),
            remote_clientid: "alpha".into(),
            local_clientid: "test".into(),
            bridge_certfile: "./test-certificate.pem".into(),
            bridge_keyfile: "./test-private-key.pem".into(),
            use_mapper: false,
            use_agent: false,
            topics: vec![],
            try_private: false,
            start_type: "automatic".into(),
            clean_session: true,
            notifications: false,
            notifications_local_only: false,
            notification_topic: "test_topic".into(),
            bridge_attempt_unsubscribe: false,
        };
        let mut serialized_config = Vec::<u8>::new();
        bridge.serialize(&mut serialized_config)?;

        let bridge_capath = format!("bridge_capath {}", bridge_root_cert_path);
        let mut expected = r#"### Bridge
connection edge_to_test
address test.test.io:8883
"#
        .to_owned();

        expected.push_str(&bridge_capath);
        expected.push_str(
            r#"
remote_clientid alpha
local_clientid test
bridge_certfile ./test-certificate.pem
bridge_keyfile ./test-private-key.pem
try_private false
start_type automatic
cleansession true
notifications false
notifications_local_only false
notification_topic test_topic
bridge_attempt_unsubscribe false

### Topics
"#,
        );

        assert_eq!(serialized_config, expected.as_bytes());

        Ok(())
    }

    #[test]
    fn test_serialize() -> anyhow::Result<()> {
        let file = tempfile::NamedTempFile::new()?;
        let bridge_root_cert_path: FilePath = file.path().into();

        let config = BridgeConfig {
            cloud_name: "az".into(),
            config_file: "az-bridge.conf".into(),
            connection: "edge_to_az".into(),
            address: "test.test.io:8883".into(),
            remote_username: Some("test.test.io/alpha/?api-version=2018-06-30".into()),
            bridge_root_cert_path: bridge_root_cert_path.clone(),
            remote_clientid: "alpha".into(),
            local_clientid: "Azure".into(),
            bridge_certfile: "./test-certificate.pem".into(),
            bridge_keyfile: "./test-private-key.pem".into(),
            use_mapper: false,
            use_agent: false,
            topics: vec![
                r#"messages/events/ out 1 az/ devices/alpha/"#.into(),
                r##"messages/devicebound/# out 1 az/ devices/alpha/"##.into(),
            ],
            try_private: false,
            start_type: "automatic".into(),
            clean_session: true,
            notifications: false,
            notifications_local_only: false,
            notification_topic: "test_topic".into(),
            bridge_attempt_unsubscribe: false,
        };

        let mut buffer = Vec::new();
        config.serialize(&mut buffer)?;

        let contents = String::from_utf8(buffer)?;
        let config_set: std::collections::HashSet<&str> = contents
            .lines()
            .filter(|str| !str.is_empty() && !str.starts_with('#'))
            .collect();

        let mut expected = std::collections::HashSet::new();
        expected.insert("connection edge_to_az");
        expected.insert("remote_username test.test.io/alpha/?api-version=2018-06-30");
        expected.insert("address test.test.io:8883");
        let bridge_capath = format!("bridge_cafile {}", bridge_root_cert_path);
        expected.insert(&bridge_capath);
        expected.insert("remote_clientid alpha");
        expected.insert("local_clientid Azure");
        expected.insert("bridge_certfile ./test-certificate.pem");
        expected.insert("bridge_keyfile ./test-private-key.pem");
        expected.insert("start_type automatic");
        expected.insert("try_private false");
        expected.insert("cleansession true");
        expected.insert("notifications false");
        expected.insert("notifications_local_only false");
        expected.insert("notification_topic test_topic");
        expected.insert("bridge_attempt_unsubscribe false");

        expected.insert("topic messages/events/ out 1 az/ devices/alpha/");
        expected.insert("topic messages/devicebound/# out 1 az/ devices/alpha/");
        assert_eq!(config_set, expected);
        Ok(())
    }

    #[test]
    fn test_validate_ok() -> anyhow::Result<()> {
        let ca_file = tempfile::NamedTempFile::new()?;
        let bridge_ca_path: FilePath = ca_file.path().into();

        let cert_file = tempfile::NamedTempFile::new()?;
        let bridge_certfile: FilePath = cert_file.path().into();

        let key_file = tempfile::NamedTempFile::new()?;
        let bridge_keyfile: FilePath = key_file.path().into();

        let correct_url = "http://test.com";

        let config = BridgeConfig {
            address: correct_url.into(),
            bridge_root_cert_path: bridge_ca_path,
            bridge_certfile,
            bridge_keyfile,
            ..default_bridge_config()
        };

        assert!(config.validate().is_ok());

        Ok(())
    }

    // XXX: This test is flawed as it is not clear what it tests.
    // It can fail due to either `incorrect_url` OR `non_existent_path`.
    #[test]
    fn test_validate_wrong_url() {
        let incorrect_url = "noturl";
        let non_existent_path = "/path/that/does/not/exist";

        let config = BridgeConfig {
            address: incorrect_url.into(),
            bridge_certfile: non_existent_path.into(),
            bridge_keyfile: non_existent_path.into(),
            ..default_bridge_config()
        };

        assert!(config.validate().is_err());
    }

    #[test]
    fn test_validate_wrong_cert_path() {
        let correct_url = "http://test.com";
        let non_existent_path = "/path/that/does/not/exist";

        let config = BridgeConfig {
            address: correct_url.into(),
            bridge_certfile: non_existent_path.into(),
            bridge_keyfile: non_existent_path.into(),
            ..default_bridge_config()
        };

        assert!(config.validate().is_err());
    }

    #[test]
    fn test_validate_wrong_key_path() -> anyhow::Result<()> {
        let cert_file = tempfile::NamedTempFile::new()?;
        let bridge_certfile: FilePath = cert_file.path().into();
        let correct_url = "http://test.com";
        let non_existent_path = "/path/that/does/not/exist";

        let config = BridgeConfig {
            address: correct_url.into(),
            bridge_certfile,
            bridge_keyfile: non_existent_path.into(),
            ..default_bridge_config()
        };

        assert!(config.validate().is_err());

        Ok(())
    }

    fn default_bridge_config() -> BridgeConfig {
        BridgeConfig {
            cloud_name: "az/c8y".into(),
            config_file: "cfg".to_string(),
            connection: "edge_to_az/c8y".into(),
            address: "".into(),
            remote_username: None,
            bridge_root_cert_path: "".into(),
            bridge_certfile: "".into(),
            bridge_keyfile: "".into(),
            remote_clientid: "".into(),
            local_clientid: "".into(),
            use_mapper: true,
            use_agent: true,
            try_private: false,
            start_type: "automatic".into(),
            clean_session: true,
            notifications: false,
            notifications_local_only: false,
            notification_topic: "test_topic".into(),
            bridge_attempt_unsubscribe: false,
            topics: vec![],
        }
    }
}<|MERGE_RESOLUTION|>--- conflicted
+++ resolved
@@ -3,14 +3,10 @@
 use tedge_config::FilePath;
 use url::Url;
 
-<<<<<<< HEAD
 /// Mosquitto bridge configuration options that are specicific to the cloud.
 ///
 /// The fields are documented in the [`mosquitto.conf` manual](https://mosquitto.org/man/mosquitto-conf-5.html).
-#[derive(Debug, PartialEq)]
-=======
 #[derive(Debug, Eq, PartialEq)]
->>>>>>> 7caa8b84
 pub struct BridgeConfig {
     pub cloud_name: String,
     pub config_file: String,
