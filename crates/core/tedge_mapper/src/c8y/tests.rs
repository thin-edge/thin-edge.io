use crate::core::{
    converter::Converter, error::ConversionError, mapper::create_mapper,
    size_threshold::SizeThreshold,
};
use anyhow::Result;
use assert_matches::assert_matches;
use c8y_api::{
    http_proxy::{C8YHttpProxy, MockC8YHttpProxy},
    json_c8y::C8yUpdateSoftwareListResponse,
};
use c8y_smartrest::{
    error::SMCumulocityMapperError, operations::Operations,
    smartrest_deserializer::SmartRestJwtResponse,
};
use mockall::predicate;
use mqtt_channel::{Message, Topic};
use mqtt_tests::test_mqtt_server::MqttProcessHandler;
use serde_json::json;
use serial_test::serial;
use std::time::Duration;
use test_case::test_case;
use tokio::task::JoinHandle;

use super::converter::{get_child_id_from_topic, CumulocityConverter};

const TEST_TIMEOUT_MS: Duration = Duration::from_millis(5000);
const MQTT_HOST: &str = "127.0.0.1";

#[tokio::test(flavor = "multi_thread", worker_threads = 2)]
#[serial]
async fn mapper_publishes_a_software_list_request() {
    // The test assures the mapper publishes request for software list on `tedge/commands/req/software/list`.
    let broker = mqtt_tests::test_mqtt_broker();

    let mut messages = broker
        .messages_published_on("tedge/commands/req/software/list")
        .await;

    // Start the SM Mapper
    let sm_mapper = start_c8y_mapper(broker.port).await;

    // Expect on `tedge/commands/req/software/list` a software list request.
    mqtt_tests::assert_received_all_expected(&mut messages, TEST_TIMEOUT_MS, &[r#"{"id":"#]).await;

    sm_mapper.unwrap().abort();
}

#[tokio::test(flavor = "multi_thread", worker_threads = 2)]
#[serial]
async fn mapper_publishes_a_supported_operation_and_a_pending_operations_onto_c8y_topic() {
    // The test assures the mapper publishes smartrest messages 114 and 500 on `c8y/s/us` which shall be send over to the cloud if bridge connection exists.
    let broker = mqtt_tests::test_mqtt_broker();
    let mut messages = broker.messages_published_on("c8y/s/us").await;

    // Start SM Mapper
    let sm_mapper = start_c8y_mapper(broker.port).await;

    // Expect both 118 and 500 messages has been received on `c8y/s/us`, if no msg received for the timeout the test fails.
    mqtt_tests::assert_received_all_expected(
        &mut messages,
        TEST_TIMEOUT_MS,
        &["118,software-management\n", "500\n"],
    )
    .await;

    sm_mapper.unwrap().abort();
}

#[tokio::test(flavor = "multi_thread", worker_threads = 2)]
#[serial]
async fn mapper_publishes_software_update_request() {
    // The test assures SM Mapper correctly receives software update request smartrest message on `c8y/s/ds`
    // and converts it to thin-edge json message published on `tedge/commands/req/software/update`.
    let broker = mqtt_tests::test_mqtt_broker();
    let mut messages = broker
        .messages_published_on("tedge/commands/req/software/update")
        .await;

    let sm_mapper = start_c8y_mapper(broker.port).await;

    // Prepare and publish a software update smartrest request on `c8y/s/ds`.
    let smartrest = r#"528,external_id,nodered,1.0.0::debian,,install"#;
    let _ = broker.publish("c8y/s/ds", smartrest).await.unwrap();
    let _ = publish_a_fake_jwt_token(broker).await;

    let expected_update_list = r#"
         "updateList": [
            {
                "type": "debian",
                "modules": [
                    {
                        "name": "nodered",
                        "version": "1.0.0",
                        "action": "install"
                    }
                ]
            }"#;

    // Expect thin-edge json message on `tedge/commands/req/software/update` with expected payload.
    mqtt_tests::assert_received_all_expected(
        &mut messages,
        TEST_TIMEOUT_MS,
        &["{\"id\":\"", &remove_whitespace(expected_update_list)],
    )
    .await;

    sm_mapper.unwrap().abort();
}

#[tokio::test(flavor = "multi_thread", worker_threads = 2)]
#[serial]
async fn mapper_publishes_software_update_status_onto_c8y_topic() {
    // The test assures SM Mapper correctly receives software update response message on `tedge/commands/res/software/update`
    // and publishes status of the operation `501` on `c8y/s/us`
    let broker = mqtt_tests::test_mqtt_broker();

    let mut messages = broker.messages_published_on("c8y/s/us").await;

    // Start SM Mapper
    let sm_mapper = start_c8y_mapper(broker.port).await;
    let _ = publish_a_fake_jwt_token(broker).await;

    // Prepare and publish a software update status response message `executing` on `tedge/commands/res/software/update`.
    let json_response = r#"{
            "id": "123",
            "status": "executing"
        }"#;

    let _ = broker
        .publish("tedge/commands/res/software/update", json_response)
        .await
        .unwrap();

    // Expect `501` smartrest message on `c8y/s/us`.
    mqtt_tests::assert_received_all_expected(
        &mut messages,
        TEST_TIMEOUT_MS,
        &["501,c8y_SoftwareUpdate\n"],
    )
    .await;

    // Prepare and publish a software update response `successful`.
    let json_response = r#"{
            "id":"123",
            "status":"successful",
            "currentSoftwareList":[
                {"type":"apt","modules":[
                    {"name":"m","url":"https://foobar.io/m.epl"}
                ]}
            ]}"#;

    let _ = broker
        .publish("tedge/commands/res/software/update", json_response)
        .await
        .unwrap();

    // Expect `503` messages with correct payload have been received on `c8y/s/us`, if no msg received for the timeout the test fails.
    mqtt_tests::assert_received_all_expected(
        &mut messages,
        TEST_TIMEOUT_MS,
        &["503,c8y_SoftwareUpdate,\n"],
    )
    .await;

    sm_mapper.unwrap().abort();
}

#[tokio::test(flavor = "multi_thread", worker_threads = 2)]
#[serial]
async fn mapper_publishes_software_update_failed_status_onto_c8y_topic() {
    let broker = mqtt_tests::test_mqtt_broker();
    let mut messages = broker.messages_published_on("c8y/s/us").await;

    // Start SM Mapper
    let sm_mapper = start_c8y_mapper(broker.port).await;
    let _ = publish_a_fake_jwt_token(broker).await;

    // The agent publish an error
    let json_response = r#"
        {
            "id": "123",
            "status":"failed",
            "reason":"Partial failure: Couldn't install collectd and nginx",
            "currentSoftwareList": [
                {
                    "type": "docker",
                    "modules": [
                        {
                            "name": "nginx",
                            "version": "1.21.0"
                        }
                    ]
                }
            ],
            "failures":[]
        }"#;

    let _ = broker
        .publish("tedge/commands/res/software/update", json_response)
        .await
        .unwrap();

    // `502` messages with correct payload have been received on `c8y/s/us`, if no msg received for the timeout the test fails.

    mqtt_tests::assert_received_all_expected(
        &mut messages,
        TEST_TIMEOUT_MS,
        &["502,c8y_SoftwareUpdate,\"Partial failure: Couldn\'t install collectd and nginx\"\n"],
    )
    .await;

    sm_mapper.unwrap().abort();
}

#[tokio::test(flavor = "multi_thread", worker_threads = 2)]
#[serial]
async fn mapper_fails_during_sw_update_recovers_and_process_response() -> Result<(), anyhow::Error>
{
    // The test assures recovery and processing of messages by the SM-Mapper when it fails in the middle of the operation.
    let broker = mqtt_tests::test_mqtt_broker();

    // When a software update request message is received on `c8y/s/ds` by the sm mapper,
    // converts it to thin-edge json message, publishes a request message on `tedge/commands/req/software/update`.
    // SM Mapper fails before receiving the response message for the request.
    // Meanwhile the operation response message was published on `tedge/commands/res/software/update`.
    // Now the SM Mapper recovers and receives the response message and publishes the status on `c8y/s/us`.
    // The subscriber that was waiting for the response on `c8/s/us` receives the response and validates it.

    // Create a subscriber to receive messages on `tedge/commands/req/software/update` topic.
    let mut requests = broker
        .messages_published_on("tedge/commands/req/software/update")
        .await;

    // Create a subscriber to receive messages on `"c8y/s/us` topic.
    let mut responses = broker.messages_published_on("c8y/s/us").await;

    // Start SM Mapper
    let sm_mapper = start_c8y_mapper(broker.port).await?;

    // Prepare and publish a software update smartrest request on `c8y/s/ds`.
    let smartrest = r#"528,external_id,nodered,1.0.0::debian,,install"#;
    let _ = broker.publish("c8y/s/ds", smartrest).await.unwrap();
    let _ = publish_a_fake_jwt_token(broker).await;

    let expected_update_list = r#"
         "updateList": [
            {
                "type": "debian",
                "modules": [
                    {
                        "name": "nodered",
                        "version": "1.0.0",
                        "action": "install"
                    }
                ]
            }"#;

    // Wait for the request being published by the mapper on `tedge/commands/req/software/update`.
    mqtt_tests::assert_received_all_expected(
        &mut requests,
        TEST_TIMEOUT_MS,
        &[&remove_whitespace(expected_update_list)],
    )
    .await;

    // Stop the SM Mapper (simulating a failure)
    sm_mapper.abort();
    assert!(sm_mapper.await.unwrap_err().is_cancelled());

    // Let the agent publish the response `successful`.
    let json_response = r#"{
         "id":"123",
         "status":"successful",
         "currentSoftwareList":[
            {
                "type":"apt",
                "modules": [
                    {
                        "name":"m",
                        "url":"https://foobar.io/m.epl"
                    }
                ]
            }
        ]}"#;
    let _ = broker
        .publish(
            "tedge/commands/res/software/update",
            &remove_whitespace(json_response),
        )
        .await
        .unwrap();

    // Restart SM Mapper
    let sm_mapper = start_c8y_mapper(broker.port).await?;

    // Validate that the mapper process the response and forward it on 'c8y/s/us'
    // Expect init messages followed by a 503 (success)
    mqtt_tests::assert_received_all_expected(
        &mut responses,
        TEST_TIMEOUT_MS,
        &[
            "118,software-management\n",
            "500\n",
            "503,c8y_SoftwareUpdate,\n",
        ],
    )
    .await;

    sm_mapper.abort();
    Ok(())
}

#[tokio::test(flavor = "multi_thread", worker_threads = 2)]
#[serial]
async fn mapper_publishes_software_update_request_with_wrong_action() {
    // The test assures SM Mapper correctly receives software update request smartrest message on `c8y/s/ds`
    // Then the SM Mapper finds out that wrong action as part of the update request.
    // Then SM Mapper publishes an operation status message as executing `501,c8y_SoftwareUpdate'
    // Then SM Mapper publishes an operation status message as failed `502,c8y_SoftwareUpdate,Action remove is not recognized. It must be install or delete.` on `c8/s/us`.
    // Then the subscriber that subscribed for messages on `c8/s/us` receives these messages and verifies them.

    let broker = mqtt_tests::test_mqtt_broker();

    // Create a subscriber to receive messages on `c8y/s/us` topic.
    let mut messages = broker.messages_published_on("c8y/s/us").await;

    let _sm_mapper = start_c8y_mapper(broker.port).await;

    // Prepare and publish a c8y_SoftwareUpdate smartrest request on `c8y/s/ds` that contains a wrong action `remove`, that is not known by c8y.
    let smartrest = r#"528,external_id,nodered,1.0.0::debian,,remove"#;
    let _ = broker.publish("c8y/s/ds", smartrest).await.unwrap();

    // Expect a 501 (executing) followed by a 502 (failed)
    mqtt_tests::assert_received_all_expected(
        &mut messages,
        TEST_TIMEOUT_MS,
        &["501,c8y_SoftwareUpdate",
        "502,c8y_SoftwareUpdate,\"Parameter remove is not recognized. It must be install or delete.\""],
    )
    .await;
}

#[tokio::test(flavor = "multi_thread", worker_threads = 2)]
#[serial]
async fn c8y_mapper_alarm_mapping_to_smartrest() {
    let broker = mqtt_tests::test_mqtt_broker();

    let mut messages = broker.messages_published_on("c8y/s/us").await;

    // Start the C8Y Mapper
    let c8y_mapper = start_c8y_mapper(broker.port).await.unwrap();

    let _ = broker
        .publish_with_opts(
            "tedge/alarms/major/temperature_alarm",
            r#"{ "message": "Temperature high" }"#,
            mqtt_channel::QoS::AtLeastOnce,
            true,
        )
        .await
        .unwrap();

    // Expect converted temperature alarm message
    mqtt_tests::assert_received_all_expected(
        &mut messages,
        TEST_TIMEOUT_MS,
        &["302,temperature_alarm"],
    )
    .await;

    //Clear the previously published alarm
    let _ = broker
        .publish_with_opts(
            "tedge/alarms/major/temperature_alarm",
            "",
            mqtt_channel::QoS::AtLeastOnce,
            true,
        )
        .await
        .unwrap();

    c8y_mapper.abort();
}
#[tokio::test(flavor = "multi_thread", worker_threads = 2)]
#[serial]
async fn c8y_mapper_syncs_pending_alarms_on_startup() {
    let broker = mqtt_tests::test_mqtt_broker();

    let mut messages = broker.messages_published_on("c8y/s/us").await;

    // Start the C8Y Mapper
    let c8y_mapper = start_c8y_mapper(broker.port).await.unwrap();

    let mut internal_messages = broker
        .messages_published_on("c8y-internal/alarms/critical/temperature_alarm")
        .await;

    let _ = broker
        .publish_with_opts(
            "tedge/alarms/critical/temperature_alarm",
            r#"{ "message": "Temperature very high" }"#,
            mqtt_channel::QoS::AtLeastOnce,
            true,
        )
        .await
        .unwrap();

    // Expect converted temperature alarm message
    mqtt_tests::assert_received_all_expected(
        &mut messages,
        TEST_TIMEOUT_MS,
        &["301,temperature_alarm"],
    )
    .await;

    // Wait till the message get synced to internal topic
    mqtt_tests::assert_received_all_expected(
        &mut internal_messages,
        TEST_TIMEOUT_MS,
        &["Temperature very high"],
    )
    .await;

    // stop the mapper
    c8y_mapper.abort();

    //Publish a new alarm while the mapper is down
    let _ = broker
        .publish_with_opts(
            "tedge/alarms/critical/pressure_alarm",
            r#"{ "message": "Pressure very high" }"#,
            mqtt_channel::QoS::AtLeastOnce,
            true,
        )
        .await
        .unwrap();

    // Ignored until the rumqttd broker bug that doesn't handle empty retained messages
    //Clear the existing alarm while the mapper is down
    // let _ = broker
    //     .publish_with_opts(
    //         "tedge/alarms/critical/temperature_alarm",
    //         "",
    //         mqtt_channel::QoS::AtLeastOnce,
    //         true,
    //     )
    //     .await
    //     .unwrap();

    // Restart the C8Y Mapper
    let c8y_mapper = start_c8y_mapper(broker.port).await.unwrap();

    // Ignored until the rumqttd broker bug that doesn't handle empty retained messages
    // Expect the previously missed clear temperature alarm message
    // let msg = messages
    //     .next()
    //     .with_timeout(ALARM_SYNC_TIMEOUT_MS)
    //     .await
    //     .expect_or("No message received after a second.");
    // dbg!(&msg);
    // assert!(&msg.contains("306,temperature_alarm"));

    // Expect the new pressure alarm message
    mqtt_tests::assert_received_all_expected(
        &mut messages,
        TEST_TIMEOUT_MS,
        &["301,pressure_alarm"],
    )
    .await;

    c8y_mapper.abort();
}

#[tokio::test(flavor = "multi_thread", worker_threads = 2)]
#[serial]
async fn test_sync_alarms() {
    let mut converter = create_c8y_converter();

    let alarm_topic = "tedge/alarms/critical/temperature_alarm";
    let alarm_payload = r#"{ "message": "Temperature very high" }"#;
    let alarm_message = Message::new(&Topic::new_unchecked(alarm_topic), alarm_payload);

    // During the sync phase, alarms are not converted immediately, but only cached to be synced later
    assert!(converter.convert(&alarm_message).await.is_empty());

    let non_alarm_topic = "tedge/measurements";
    let non_alarm_payload = r#"{"temp": 1}"#;
    let non_alarm_message = Message::new(&Topic::new_unchecked(non_alarm_topic), non_alarm_payload);

    // But non-alarms are converted immediately, even during the sync phase
    assert!(!converter.convert(&non_alarm_message).await.is_empty());

    let internal_alarm_topic = "c8y-internal/alarms/major/pressure_alarm";
    let internal_alarm_payload = r#"{ "message": "Temperature very high" }"#;
    let internal_alarm_message = Message::new(
        &Topic::new_unchecked(internal_alarm_topic),
        internal_alarm_payload,
    );

    // During the sync phase, internal alarms are not converted, but only cached to be synced later
    assert!(converter.convert(&internal_alarm_message).await.is_empty());

    // When sync phase is complete, all pending alarms are returned
    let sync_messages = converter.sync_messages();
    assert_eq!(sync_messages.len(), 2);

    // The first message will be clear alarm message for pressure_alarm
    let alarm_message = sync_messages.get(0).unwrap();
    assert_eq!(
        alarm_message.topic.name,
        "tedge/alarms/major/pressure_alarm"
    );
    assert_eq!(alarm_message.payload_bytes().len(), 0); //Clear messages are empty messages

    // The second message will be the temperature_alarm
    let alarm_message = sync_messages.get(1).unwrap();
    assert_eq!(alarm_message.topic.name, alarm_topic);
    assert_eq!(alarm_message.payload_str().unwrap(), alarm_payload);

    // After the sync phase, the conversion of both non-alarms as well as alarms are done immediately
    assert!(!converter.convert(alarm_message).await.is_empty());
    assert!(!converter.convert(&non_alarm_message).await.is_empty());

    // But, even after the sync phase, internal alarms are not converted and just ignored, as they are purely internal
    assert!(converter.convert(&internal_alarm_message).await.is_empty());
}

#[tokio::test(flavor = "multi_thread", worker_threads = 2)]
#[serial]
async fn convert_thin_edge_json_with_child_id() {
    let mut converter = create_c8y_converter();

    let in_topic = "tedge/measurements/child1";
    let in_payload = r#"{"temp": 1, "time": "2021-11-16T17:45:40.571760714+01:00"}"#;
    let in_message = Message::new(&Topic::new_unchecked(in_topic), in_payload);

    let expected_smart_rest_message = Message::new(
        &Topic::new_unchecked("c8y/s/us"),
        "101,child1,child1,thin-edge.io-child",
    );
    let expected_c8y_json_message = Message::new(
        &Topic::new_unchecked("c8y/measurement/measurements/create"),
        r#"{"type":"ThinEdgeMeasurement","externalSource":{"externalId":"child1","type":"c8y_Serial"},"temp":{"temp":{"value":1.0}},"time":"2021-11-16T17:45:40.571760714+01:00"}"#,
    );

    // Test the first output messages contains SmartREST and C8Y JSON.
    let out_first_messages = converter.convert(&in_message).await;
    assert_eq!(
        out_first_messages,
        vec![
            expected_smart_rest_message,
            expected_c8y_json_message.clone()
        ]
    );

    // Test the second output messages doesn't contain SmartREST child device creation.
    let out_second_messages = converter.convert(&in_message).await;
    assert_eq!(out_second_messages, vec![expected_c8y_json_message]);
}

#[tokio::test(flavor = "multi_thread", worker_threads = 2)]
#[serial]
async fn convert_first_thin_edge_json_invalid_then_valid_with_child_id() {
    let mut converter = create_c8y_converter();

    let in_topic = "tedge/measurements/child1";
    let in_invalid_payload = r#"{"temp": invalid}"#;
    let in_valid_payload = r#"{"temp": 1, "time": "2021-11-16T17:45:40.571760714+01:00"}"#;
    let in_first_message = Message::new(&Topic::new_unchecked(in_topic), in_invalid_payload);
    let in_second_message = Message::new(&Topic::new_unchecked(in_topic), in_valid_payload);

    // First convert invalid Thin Edge JSON message.
    let out_first_messages = converter.convert(&in_first_message).await;
    let expected_error_message = Message::new(
        &Topic::new_unchecked("tedge/errors"),
        r#"Invalid JSON: expected value at line 1 column 10: `invalid}`"#,
    );
    assert_eq!(out_first_messages, vec![expected_error_message]);

    // Second convert valid Thin Edge JSON message.
    let out_second_messages = converter.convert(&in_second_message).await;
    let expected_smart_rest_message = Message::new(
        &Topic::new_unchecked("c8y/s/us"),
        "101,child1,child1,thin-edge.io-child",
    );
    let expected_c8y_json_message = Message::new(
        &Topic::new_unchecked("c8y/measurement/measurements/create"),
        r#"{"type":"ThinEdgeMeasurement","externalSource":{"externalId":"child1","type":"c8y_Serial"},"temp":{"temp":{"value":1.0}},"time":"2021-11-16T17:45:40.571760714+01:00"}"#,
    );
    assert_eq!(
        out_second_messages,
        vec![expected_smart_rest_message, expected_c8y_json_message]
    );
}

#[tokio::test(flavor = "multi_thread", worker_threads = 2)]
#[serial]
async fn convert_two_thin_edge_json_messages_given_different_child_id() {
    let mut converter = create_c8y_converter();
    let in_payload = r#"{"temp": 1, "time": "2021-11-16T17:45:40.571760714+01:00"}"#;

    // First message from "child1"
    let in_first_message = Message::new(
        &Topic::new_unchecked("tedge/measurements/child1"),
        in_payload,
    );
    let out_first_messages = converter.convert(&in_first_message).await;
    let expected_first_smart_rest_message = Message::new(
        &Topic::new_unchecked("c8y/s/us"),
        "101,child1,child1,thin-edge.io-child",
    );
    let expected_first_c8y_json_message = Message::new(
        &Topic::new_unchecked("c8y/measurement/measurements/create"),
        r#"{"type":"ThinEdgeMeasurement","externalSource":{"externalId":"child1","type":"c8y_Serial"},"temp":{"temp":{"value":1.0}},"time":"2021-11-16T17:45:40.571760714+01:00"}"#,
    );
    assert_eq!(
        out_first_messages,
        vec![
            expected_first_smart_rest_message,
            expected_first_c8y_json_message
        ]
    );

    // Second message from "child2"
    let in_second_message = Message::new(
        &Topic::new_unchecked("tedge/measurements/child2"),
        in_payload,
    );
    let out_second_messages = converter.convert(&in_second_message).await;
    let expected_second_smart_rest_message = Message::new(
        &Topic::new_unchecked("c8y/s/us"),
        "101,child2,child2,thin-edge.io-child",
    );
    let expected_second_c8y_json_message = Message::new(
        &Topic::new_unchecked("c8y/measurement/measurements/create"),
        r#"{"type":"ThinEdgeMeasurement","externalSource":{"externalId":"child2","type":"c8y_Serial"},"temp":{"temp":{"value":1.0}},"time":"2021-11-16T17:45:40.571760714+01:00"}"#,
    );
    assert_eq!(
        out_second_messages,
        vec![
            expected_second_smart_rest_message,
            expected_second_c8y_json_message
        ]
    );
}

#[test_case("tedge/measurements/test", Some("test".to_string()); "valid child id")]
#[test_case("tedge/measurements/", None; "returns an error (empty value)")]
#[test_case("tedge/measurements", None; "invalid child id (parent topic)")]
#[test_case("foo/bar", None; "invalid child id (invalid topic)")]
fn extract_child_id(in_topic: &str, expected_child_id: Option<String>) {
    match get_child_id_from_topic(in_topic) {
        Ok(maybe_id) => assert_eq!(maybe_id, expected_child_id),
        Err(crate::core::error::ConversionError::InvalidChildId { id }) => {
            assert_eq!(id, "".to_string())
        }
        _ => {
            panic!("Unexpected error type")
        }
    }
}

#[tokio::test]
async fn check_c8y_threshold_packet_size() -> Result<(), anyhow::Error> {
    let mut converter = create_c8y_converter();

    let alarm_topic = "tedge/alarms/critical/temperature_alarm";
    let big_message = create_packet(1024 * 20);
    let alarm_payload = json!({ "message": big_message }).to_string();
    let alarm_message = Message::new(&Topic::new_unchecked(alarm_topic), alarm_payload);

    assert_matches!(
        converter.try_convert(&alarm_message).await,
        Err(ConversionError::SizeThresholdExceeded {
            topic: _,
            actual_size: 20494,
            threshold: 16384
        })
    );
    Ok(())
}

#[tokio::test(flavor = "multi_thread", worker_threads = 2)]
async fn convert_event() -> Result<()> {
    let size_threshold = SizeThreshold(16 * 1024);
    let device_name = String::from("test");
    let device_type = String::from("test_type");
    let operations = Operations::default();
    let http_proxy = MockC8YHttpProxy::new();

    let mut converter = CumulocityConverter::new(
        size_threshold,
        device_name,
        device_type,
        operations,
        http_proxy,
    );

    let event_topic = "tedge/events/click_event";
    let event_payload = r#"{ "message": "Someone clicked" }"#;
    let event_message = Message::new(&Topic::new_unchecked(event_topic), event_payload);

    let converted_events = converter.convert(&event_message).await;
    assert_eq!(converted_events.len(), 1);
    let converted_event = converted_events.get(0).unwrap();
    assert_eq!(converted_event.topic.name, "c8y/s/us");
    assert!(converted_event
        .payload_str()?
        .starts_with("400,click_event"));

    Ok(())
}

#[tokio::test(flavor = "multi_thread", worker_threads = 2)]
async fn test_convert_big_event() {
    let mqtt_packet_limit = 16;
    let size_threshold = SizeThreshold(mqtt_packet_limit * 1024);
    let device_name = String::from("test");
    let device_type = String::from("test_type");
    let operations = Operations::default();

    let mut http_proxy = MockC8YHttpProxy::new();
    http_proxy
        .expect_send_event()
        .with(
            predicate::eq("click_event"),
            predicate::always(),
            predicate::always(),
        )
        .returning(|_, _, _| Ok("123".into()));

    let mut converter = CumulocityConverter::new(
        size_threshold,
        device_name,
        device_type,
        operations,
        http_proxy,
    );

    let event_topic = "tedge/events/click_event";
    let big_event_message = create_packet((mqtt_packet_limit + 1) * 1024); // Event payload > size_threshold
    let big_event_payload = json!({ "message": big_event_message }).to_string();
    let big_event_message = Message::new(&Topic::new_unchecked(event_topic), big_event_payload);

    assert!(converter.convert(&big_event_message).await.is_empty());
}

fn create_packet(size: usize) -> String {
    let data: String = "Some data!".into();
    let loops = size / data.len();
    let mut buffer = String::with_capacity(size);
    for _ in 0..loops {
        buffer.push_str("Some data!");
    }
    buffer
}

pub struct FakeC8YHttpProxy {}

#[async_trait::async_trait]
impl C8YHttpProxy for FakeC8YHttpProxy {
    async fn init(&mut self) -> Result<(), SMCumulocityMapperError> {
        Ok(())
    }

    fn url_is_in_my_tenant_domain(&self, _url: &str) -> bool {
        true
    }

    async fn get_jwt_token(&mut self) -> Result<SmartRestJwtResponse, SMCumulocityMapperError> {
        Ok(SmartRestJwtResponse::try_new("71,fake-token")?)
    }

    async fn send_software_list_http(
        &mut self,
        _c8y_software_list: &C8yUpdateSoftwareListResponse,
    ) -> Result<(), SMCumulocityMapperError> {
        Ok(())
    }

    async fn upload_log_binary(
        &mut self,
        _log_content: &str,
    ) -> Result<String, SMCumulocityMapperError> {
        Ok("fake/upload/url".into())
    }

    async fn send_event(
        &mut self,
        _event_type: &str,
        _text: &str,
        _time: Option<String>,
    ) -> Result<String, SMCumulocityMapperError> {
        Ok("123".into())
    }
}

async fn start_c8y_mapper(mqtt_port: u16) -> Result<JoinHandle<()>, anyhow::Error> {
    let converter = create_c8y_converter();
    let mut mapper = create_mapper("c8y-mapper-test", mqtt_port, Box::new(converter)).await?;

    let mapper_task = tokio::spawn(async move {
        let _ = mapper.run().await;
    });
    Ok(mapper_task)
}

fn create_c8y_converter() -> CumulocityConverter<FakeC8YHttpProxy> {
    let size_threshold = SizeThreshold(16 * 1024);
    let device_name = "test-device".into();
    let device_type = "test-device-type".into();
    let operations = Operations::default();
    let http_proxy = FakeC8YHttpProxy {};

    CumulocityConverter::new(
        size_threshold,
        device_name,
        device_type,
        operations,
        http_proxy,
<<<<<<< HEAD
    ));

    let mut mapper = create_mapper(
        "c8y-mapper-test",
        MQTT_HOST.to_string(),
        mqtt_port,
        converter,
    )
    .await?;

    let mapper_task = tokio::spawn(async move {
        let _ = mapper.run().await;
    });
    Ok(mapper_task)
=======
    )
>>>>>>> f80dc542
}

fn remove_whitespace(s: &str) -> String {
    let mut s = String::from(s);
    s.retain(|c| !c.is_whitespace());
    s
}

async fn publish_a_fake_jwt_token(broker: &MqttProcessHandler) {
    let _ = broker.publish("c8y/s/dat", "71,1111").await.unwrap();
}<|MERGE_RESOLUTION|>--- conflicted
+++ resolved
@@ -797,7 +797,13 @@
 
 async fn start_c8y_mapper(mqtt_port: u16) -> Result<JoinHandle<()>, anyhow::Error> {
     let converter = create_c8y_converter();
-    let mut mapper = create_mapper("c8y-mapper-test", mqtt_port, Box::new(converter)).await?;
+    let mut mapper = create_mapper(
+        "c8y-mapper-test",
+        MQTT_HOST.to_string(),
+        mqtt_port,
+        Box::new(converter),
+    )
+    .await?;
 
     let mapper_task = tokio::spawn(async move {
         let _ = mapper.run().await;
@@ -818,24 +824,7 @@
         device_type,
         operations,
         http_proxy,
-<<<<<<< HEAD
-    ));
-
-    let mut mapper = create_mapper(
-        "c8y-mapper-test",
-        MQTT_HOST.to_string(),
-        mqtt_port,
-        converter,
-    )
-    .await?;
-
-    let mapper_task = tokio::spawn(async move {
-        let _ = mapper.run().await;
-    });
-    Ok(mapper_task)
-=======
-    )
->>>>>>> f80dc542
+    )
 }
 
 fn remove_whitespace(s: &str) -> String {
