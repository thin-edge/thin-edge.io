use crate::{
    error::AgentError,
    state::{AgentStateRepository, State, StateRepository},
};

use flockfile::{check_another_instance_is_not_running, Flockfile};

use json_sm::{
    software_filter_topic, Jsonify, SoftwareError, SoftwareListRequest, SoftwareListResponse,
    SoftwareOperationStatus, SoftwareRequestResponse, SoftwareUpdateRequest,
    SoftwareUpdateResponse,
};
use mqtt_client::{Client, Config, Message, MqttClient, Topic, TopicFilter};
use plugin_sm::plugin_manager::ExternalPlugins;
use std::{path::PathBuf, sync::Arc};
use tracing::{debug, error, info, instrument};

use crate::operation_logs::{LogKind, OperationLogs};
use tedge_config::{
    ConfigRepository, ConfigSettingAccessor, ConfigSettingAccessorStringExt, MqttPortSetting,
    SoftwarePluginDefaultSetting, TEdgeConfigLocation,
};

#[derive(Debug)]
pub struct SmAgentConfig {
    pub default_plugin_type: Option<String>,
    pub errors_topic: Topic,
    pub mqtt_client_config: mqtt_client::Config,
    pub request_topic_list: Topic,
    pub request_topic_update: Topic,
    pub request_topics: TopicFilter,
    pub response_topic_list: Topic,
    pub response_topic_update: Topic,
    pub sm_home: PathBuf,
    pub log_dir: PathBuf,
}

impl Default for SmAgentConfig {
    fn default() -> Self {
        let default_plugin_type = None;

        let errors_topic = Topic::new("tedge/errors").expect("Invalid topic");

        let mqtt_client_config = mqtt_client::Config::default().with_packet_size(10 * 1024 * 1024);

        let request_topics = TopicFilter::new(software_filter_topic()).expect("Invalid topic");

        let request_topic_list =
            Topic::new(SoftwareListRequest::topic_name()).expect("Invalid topic");

        let request_topic_update =
            Topic::new(SoftwareUpdateRequest::topic_name()).expect("Invalid topic");

        let response_topic_list =
            Topic::new(SoftwareListResponse::topic_name()).expect("Invalid topic");

        let response_topic_update =
            Topic::new(SoftwareUpdateResponse::topic_name()).expect("Invalid topic");

        let sm_home = PathBuf::from("/etc/tedge");

        let log_dir = PathBuf::from("/var/log/tedge/agent");

        Self {
            default_plugin_type,
            errors_topic,
            mqtt_client_config,
            request_topic_list,
            request_topic_update,
            request_topics,
            response_topic_list,
            response_topic_update,
            sm_home,
            log_dir,
        }
    }
}

impl SmAgentConfig {
    pub fn try_new(tedge_config_location: TEdgeConfigLocation) -> Result<Self, anyhow::Error> {
        let config_repository = tedge_config::TEdgeConfigRepository::new(tedge_config_location);
        let tedge_config = config_repository.load()?;

        let default_plugin_type =
            tedge_config.query_string_optional(SoftwarePluginDefaultSetting)?;

        let mqtt_config =
            mqtt_client::Config::default().with_port(tedge_config.query(MqttPortSetting)?.into());

        let tedge_config_path = config_repository
            .get_config_location()
            .tedge_config_root_path()
            .to_path_buf();

        Ok(SmAgentConfig::default()
            .with_default_plugin_type(default_plugin_type)
            .with_sm_home(tedge_config_path)
            .with_mqtt_client_config(mqtt_config))
    }

    pub fn with_default_plugin_type(self, default_plugin_type: Option<String>) -> Self {
        Self {
            default_plugin_type,
            ..self
        }
    }

    pub fn with_sm_home(self, sm_home: PathBuf) -> Self {
        Self { sm_home, ..self }
    }

    pub fn with_mqtt_client_config(self, mqtt_client_config: Config) -> Self {
        Self {
            mqtt_client_config,
            ..self
        }
    }
}

#[derive(Debug)]
pub struct SmAgent {
    config: SmAgentConfig,
    name: String,
    operation_logs: OperationLogs,
    persistance_store: AgentStateRepository,
    _flock: Flockfile,
}

impl SmAgent {
<<<<<<< HEAD
    pub fn new(name: &str, config: SmAgentConfig) -> Result<Self, FlockfileError> {
        let persistance_store = AgentStateRepository::new(config.sm_home.clone());
        let flock = check_another_instance_is_not_running(name)?;
=======
    pub fn try_new(name: &str, config: SmAgentConfig) -> Result<Self, AgentError> {
        let flock = check_another_instance_is_not_running(&name)?;
>>>>>>> db6d0f78
        info!("{} starting", &name);

        let persistance_store = AgentStateRepository::new(config.sm_home.clone());
        let operation_logs = OperationLogs::try_new(config.log_dir.clone())?;

        Ok(Self {
            config,
            name: name.into(),
            operation_logs,
            persistance_store,
            _flock: flock,
        })
    }

    #[instrument(skip(self), name = "sm-agent")]
    pub async fn start(&self) -> Result<(), AgentError> {
        info!("Starting tedge agent");

        let default_plugin_type = self.config.default_plugin_type.clone();
        let plugins = Arc::new(ExternalPlugins::open(
            self.config.sm_home.join("sm-plugins"),
            default_plugin_type.clone(),
        )?);

        if plugins.empty() {
            error!("Couldn't load plugins from /etc/tedge/sm-plugins");
            return Err(AgentError::NoPlugins);
        }

        let mqtt = Client::connect(self.name.as_str(), &self.config.mqtt_client_config).await?;
        let mut errors = mqtt.subscribe_errors();
        tokio::spawn(async move {
            while let Some(error) = errors.next().await {
                error!("{}", error);
            }
        });

        let () = self.fail_pending_operation(&mqtt).await?;

        // * Maybe it would be nice if mapper/registry responds
        let () = publish_capabilities(&mqtt).await?;

        let () = self.subscribe_and_process(&mqtt, &plugins).await?;

        Ok(())
    }

    async fn subscribe_and_process(
        &self,
        mqtt: &Client,
        plugins: &Arc<ExternalPlugins>,
    ) -> Result<(), AgentError> {
        let mut operations = mqtt.subscribe(self.config.request_topics.clone()).await?;
        while let Some(message) = operations.next().await {
            debug!("Request {:?}", message);

            match &message.topic {
                topic if topic == &self.config.request_topic_list => {
                    let _success = self
                        .handle_software_list_request(
                            mqtt,
                            plugins.clone(),
                            &self.config.response_topic_list,
                            &message,
                        )
                        .await
                        .map_err(|err| {
                            error!("{:?}", err); // log error and discard such that the agent doesn't exit.
                        });
                }

                topic if topic == &self.config.request_topic_update => {
                    let _success = self
                        .handle_software_update_request(
                            mqtt,
                            plugins.clone(),
                            &self.config.response_topic_update,
                            &message,
                        )
                        .await
                        .map_err(|err| {
                            error!("{:?}", err); // log error and discard such that the agent doesn't exit.
                        });
                }

                _ => error!("Unknown operation. Discarded."),
            }
        }

        Ok(())
    }

    async fn handle_software_list_request(
        &self,
        mqtt: &Client,
        plugins: Arc<ExternalPlugins>,
        response_topic: &Topic,
        message: &Message,
    ) -> Result<(), AgentError> {
        let request = match SoftwareListRequest::from_slice(message.payload_trimmed()) {
            Ok(request) => {
                let () = self
                    .persistance_store
                    .store(&State {
                        operation_id: Some(request.id.clone()),
                        operation: Some("list".into()),
                    })
                    .await?;

                request
            }

            Err(error) => {
                debug!("Parsing error: {}", error);
                let _ = mqtt
                    .publish(Message::new(
                        &self.config.errors_topic,
                        format!("{}", error),
                    ))
                    .await?;

                return Err(SoftwareError::ParseError {
                    reason: "Parsing Error".into(),
                }
                .into());
            }
        };
        let executing_response = SoftwareListResponse::new(&request);

        let _ = mqtt
            .publish(Message::new(
                &self.config.response_topic_list,
                executing_response.to_bytes()?,
            ))
            .await?;

        let log_file = self
            .operation_logs
            .new_log_file(LogKind::SoftwareList)
            .await?;
        let response = plugins.list(&request, log_file).await;

        let _ = mqtt
            .publish(Message::new(response_topic, response.to_bytes()?))
            .await?;

        let _state = self.persistance_store.clear().await?;

        Ok(())
    }

    async fn handle_software_update_request(
        &self,
        mqtt: &Client,
        plugins: Arc<ExternalPlugins>,
        response_topic: &Topic,
        message: &Message,
    ) -> Result<(), AgentError> {
        let request = match SoftwareUpdateRequest::from_slice(message.payload_trimmed()) {
            Ok(request) => {
                let () = self
                    .persistance_store
                    .store(&State {
                        operation_id: Some(request.id.clone()),
                        operation: Some("update".into()),
                    })
                    .await?;

                request
            }

            Err(error) => {
                error!("Parsing error: {}", error);
                let _ = mqtt
                    .publish(Message::new(
                        &self.config.errors_topic,
                        format!("{}", error),
                    ))
                    .await?;

                return Err(SoftwareError::ParseError {
                    reason: "Parsing failed".into(),
                }
                .into());
            }
        };

        let executing_response = SoftwareUpdateResponse::new(&request);
        let _ = mqtt
            .publish(Message::new(response_topic, executing_response.to_bytes()?))
            .await?;

        let log_file = self
            .operation_logs
            .new_log_file(LogKind::SoftwareUpdate)
            .await?;
        let response = plugins.process(&request, log_file).await;

        let _ = mqtt
            .publish(Message::new(response_topic, response.to_bytes()?))
            .await?;

        let _state = self.persistance_store.clear().await?;

        Ok(())
    }

    async fn fail_pending_operation(&self, mqtt: &Client) -> Result<(), AgentError> {
        if let State {
            operation_id: Some(id),
            operation: Some(operation_string),
        } = match self.persistance_store.load().await {
            Ok(state) => state,
            Err(_) => State {
                operation_id: None,
                operation: None,
            },
        } {
            let topic = match operation_string.into() {
                SoftwareOperation::CurrentSoftwareList => &self.config.response_topic_list,

                SoftwareOperation::SoftwareUpdates => &self.config.response_topic_update,

                SoftwareOperation::UnknownOperation => {
                    error!("UnknownOperation in store.");
                    &self.config.errors_topic
                }
            };

            let response = SoftwareRequestResponse::new(&id, SoftwareOperationStatus::Failed);

            let () = mqtt
                .publish(Message::new(topic, response.to_bytes()?))
                .await?;
        }

        Ok(())
    }
}

async fn publish_capabilities(mqtt: &Client) -> Result<(), AgentError> {
    mqtt.publish(Message::new(&Topic::new("tedge/capabilities/software/list")?, "").retain())
        .await?;

    mqtt.publish(Message::new(&Topic::new("tedge/capabilities/software/update")?, "").retain())
        .await?;

    Ok(())
}

/// Variants of supported software operations.
#[derive(Debug, Clone, PartialEq)]
pub enum SoftwareOperation {
    CurrentSoftwareList,
    SoftwareUpdates,
    UnknownOperation,
}

impl From<String> for SoftwareOperation {
    fn from(s: String) -> Self {
        match s.as_str() {
            r#"list"# => Self::CurrentSoftwareList,
            r#"update"# => Self::SoftwareUpdates,
            _ => Self::UnknownOperation,
        }
    }
}<|MERGE_RESOLUTION|>--- conflicted
+++ resolved
@@ -127,14 +127,8 @@
 }
 
 impl SmAgent {
-<<<<<<< HEAD
-    pub fn new(name: &str, config: SmAgentConfig) -> Result<Self, FlockfileError> {
-        let persistance_store = AgentStateRepository::new(config.sm_home.clone());
-        let flock = check_another_instance_is_not_running(name)?;
-=======
     pub fn try_new(name: &str, config: SmAgentConfig) -> Result<Self, AgentError> {
         let flock = check_another_instance_is_not_running(&name)?;
->>>>>>> db6d0f78
         info!("{} starting", &name);
 
         let persistance_store = AgentStateRepository::new(config.sm_home.clone());
