use crate::{
    error::AgentError,
    state::{AgentStateRepository, State, StateRepository},
};
use json_sm::{
    software_filter_topic, Jsonify, SoftwareError, SoftwareListRequest, SoftwareListResponse,
    SoftwareOperationStatus, SoftwareRequestResponse, SoftwareUpdateRequest,
    SoftwareUpdateResponse,
};
use log::{debug, error, info};
use mqtt_client::{Client, Message, MqttClient, Topic, TopicFilter};
use plugin_sm::plugin_manager::ExternalPlugins;
<<<<<<< HEAD
use std::sync::Arc;
use tedge_config::{ConfigRepository, ConfigSettingAccessor, MqttPortSetting, TEdgeConfigLocation};
=======
use std::{path::PathBuf, sync::Arc};
>>>>>>> d782a735
use tedge_users::{UserManager, ROOT_USER};

#[derive(Debug)]
pub struct SmAgentConfig {
    pub request_topics: TopicFilter,
    pub request_topic_list: Topic,
    pub request_topic_update: Topic,
    pub response_topic_list: Topic,
    pub response_topic_update: Topic,
    pub errors_topic: Topic,
    pub mqtt_client_config: mqtt_client::Config,
    pub sm_home: PathBuf,
    pub default_plugin_type: Option<String>,
}

impl Default for SmAgentConfig {
    fn default() -> Self {
        let request_topics = TopicFilter::new(software_filter_topic()).expect("Invalid topic");

        let request_topic_list =
            Topic::new(SoftwareListRequest::topic_name()).expect("Invalid topic");

        let request_topic_update =
            Topic::new(SoftwareUpdateRequest::topic_name()).expect("Invalid topic");

        let response_topic_list =
            Topic::new(SoftwareListResponse::topic_name()).expect("Invalid topic");

        let response_topic_update =
            Topic::new(SoftwareUpdateResponse::topic_name()).expect("Invalid topic");

        let errors_topic = Topic::new("tedge/errors").expect("Invalid topic");

        let mqtt_client_config = mqtt_client::Config::default().with_packet_size(10 * 1024 * 1024);

        let sm_home = PathBuf::from("/etc/tedge");

        let default_plugin_type = None;

        Self {
            request_topics,
            request_topic_list,
            request_topic_update,
            response_topic_list,
            response_topic_update,
            errors_topic,
            mqtt_client_config,
            sm_home,
            default_plugin_type,
        }
    }
}

impl SmAgentConfig {
    pub fn with_default_plugin_type(self, default_plugin_type: Option<String>) -> Self {
        Self {
            default_plugin_type,
            ..self
        }
    }

    pub fn with_sm_home(self, sm_home: PathBuf) -> Self {
        Self { sm_home, ..self }
    }
}

#[derive(Debug)]
pub struct SmAgent {
    config: SmAgentConfig,
    name: String,
    user_manager: UserManager,
    persistance_store: AgentStateRepository,
}

impl SmAgent {
    pub fn new(name: &str, config: SmAgentConfig, user_manager: UserManager) -> Self {
        let persistance_store = AgentStateRepository::new(config.sm_home.clone());

        Self {
            config,
            name: name.into(),
            user_manager,
            persistance_store,
        }
    }

    pub async fn start(&self) -> Result<(), AgentError> {
        info!("Starting tedge agent");

        let default_plugin_type = self.config.default_plugin_type.clone();
        let plugins = Arc::new(ExternalPlugins::open(
            self.config.sm_home.join("sm-plugins"),
            default_plugin_type.clone(),
        )?);

        if plugins.empty() {
            error!("Couldn't load plugins from /etc/tedge/sm-plugins");
            return Err(AgentError::NoPlugins);
        }

        let config_repository =
            tedge_config::TEdgeConfigRepository::new(self.config_location.clone());
        let tedge_config = config_repository.load()?;

        let mqtt = Client::connect(
            self.name.as_str(),
            &self
                .config
                .mqtt_client_config
                .clone()
                .with_port(tedge_config.query(MqttPortSetting)?.into()),
        )
        .await?;
        let mut errors = mqtt.subscribe_errors();
        tokio::spawn(async move {
            while let Some(error) = errors.next().await {
                error!("{}", error);
            }
        });

        let () = self.fail_pending_operation(&mqtt).await?;

        // * Maybe it would be nice if mapper/registry responds
        let () = publish_capabilities(&mqtt).await?;

        let () = self.subscribe_and_process(&mqtt, &plugins).await?;

        Ok(())
    }

    async fn subscribe_and_process(
        &self,
        mqtt: &Client,
        plugins: &Arc<ExternalPlugins>,
    ) -> Result<(), AgentError> {
        let mut operations = mqtt.subscribe(self.config.request_topics.clone()).await?;
        while let Some(message) = operations.next().await {
            debug!("Request {:?}", message);

            match &message.topic {
                topic if topic == &self.config.request_topic_list => {
                    let _success = self
                        .handle_software_list_request(
                            mqtt,
                            plugins.clone(),
                            &self.config.response_topic_list,
                            &message,
                        )
                        .await
                        .map_err(|err| {
                            error!("{:?}", err); // log error and discard such that the agent doesn't exit.
                        });
                }

                topic if topic == &self.config.request_topic_update => {
                    let _success = self
                        .handle_software_update_request(
                            mqtt,
                            plugins.clone(),
                            &self.config.response_topic_update,
                            &message,
                        )
                        .await
                        .map_err(|err| {
                            error!("{:?}", err); // log error and discard such that the agent doesn't exit.
                        });
                }

                _ => error!("Unknown operation. Discarded."),
            }
        }

        Ok(())
    }

    async fn handle_software_list_request(
        &self,
        mqtt: &Client,
        plugins: Arc<ExternalPlugins>,
        response_topic: &Topic,
        message: &Message,
    ) -> Result<(), AgentError> {
        let request = match SoftwareListRequest::from_slice(message.payload_trimmed()) {
            Ok(request) => {
                let () = self
                    .persistance_store
                    .store(&State {
                        operation_id: Some(request.id.clone()),
                        operation: Some("list".into()),
                    })
                    .await?;

                request
            }

            Err(error) => {
                debug!("Parsing error: {}", error);
                let _ = mqtt
                    .publish(Message::new(
                        &self.config.errors_topic,
                        format!("{}", error),
                    ))
                    .await?;

                return Err(SoftwareError::ParseError {
                    reason: "Parsing Error".into(),
                }
                .into());
            }
        };
        let executing_response = SoftwareListResponse::new(&request);

        let _ = mqtt
            .publish(Message::new(
                &self.config.response_topic_list,
                executing_response.to_bytes()?,
            ))
            .await?;

        let response = plugins.list(&request).await;

        let _ = mqtt
            .publish(Message::new(response_topic, response.to_bytes()?))
            .await?;

        let _state = self.persistance_store.clear().await?;

        Ok(())
    }

    async fn handle_software_update_request(
        &self,
        mqtt: &Client,
        plugins: Arc<ExternalPlugins>,
        response_topic: &Topic,
        message: &Message,
    ) -> Result<(), AgentError> {
        let request = match SoftwareUpdateRequest::from_slice(message.payload_trimmed()) {
            Ok(request) => {
                let () = self
                    .persistance_store
                    .store(&State {
                        operation_id: Some(request.id.clone()),
                        operation: Some("update".into()),
                    })
                    .await?;

                request
            }

            Err(error) => {
                error!("Parsing error: {}", error);
                let _ = mqtt
                    .publish(Message::new(
                        &self.config.errors_topic,
                        format!("{}", error),
                    ))
                    .await?;

                return Err(SoftwareError::ParseError {
                    reason: "Parsing failed".into(),
                }
                .into());
            }
        };

        let executing_response = SoftwareUpdateResponse::new(&request);
        let _ = mqtt
            .publish(Message::new(response_topic, executing_response.to_bytes()?))
            .await?;

        let response = {
            let _user_guard = self.user_manager.become_user(ROOT_USER)?;
            plugins.process(&request).await
        };

        let _ = mqtt
            .publish(Message::new(response_topic, response.to_bytes()?))
            .await?;

        let _state = self.persistance_store.clear().await?;

        Ok(())
    }

    async fn fail_pending_operation(&self, mqtt: &Client) -> Result<(), AgentError> {
        if let State {
            operation_id: Some(id),
            operation: Some(operation_string),
        } = match self.persistance_store.load().await {
            Ok(state) => state,
            Err(_) => State {
                operation_id: None,
                operation: None,
            },
        } {
            let topic = match operation_string.into() {
                SoftwareOperation::CurrentSoftwareList => &self.config.response_topic_list,

                SoftwareOperation::SoftwareUpdates => &self.config.response_topic_update,

                SoftwareOperation::UnknownOperation => {
                    error!("UnknownOperation in store.");
                    &self.config.errors_topic
                }
            };

            let response = SoftwareRequestResponse::new(&id, SoftwareOperationStatus::Failed);

            let _ = mqtt
                .publish(Message::new(topic, response.to_bytes()?))
                .await?;
        }

        Ok(())
    }
}

async fn publish_capabilities(mqtt: &Client) -> Result<(), AgentError> {
    mqtt.publish(Message::new(&Topic::new("tedge/capabilities/software/list")?, "").retain())
        .await?;

    mqtt.publish(Message::new(&Topic::new("tedge/capabilities/software/update")?, "").retain())
        .await?;

    Ok(())
}

/// Variants of supported software operations.
#[derive(Debug, Clone, PartialEq)]
pub enum SoftwareOperation {
    CurrentSoftwareList,
    SoftwareUpdates,
    UnknownOperation,
}

impl From<String> for SoftwareOperation {
    fn from(s: String) -> Self {
        match s.as_str() {
            r#"list"# => Self::CurrentSoftwareList,
            r#"update"# => Self::SoftwareUpdates,
            _ => Self::UnknownOperation,
        }
    }
}<|MERGE_RESOLUTION|>--- conflicted
+++ resolved
@@ -8,14 +8,9 @@
     SoftwareUpdateResponse,
 };
 use log::{debug, error, info};
-use mqtt_client::{Client, Message, MqttClient, Topic, TopicFilter};
+use mqtt_client::{Client, Config, Message, MqttClient, Topic, TopicFilter};
 use plugin_sm::plugin_manager::ExternalPlugins;
-<<<<<<< HEAD
-use std::sync::Arc;
-use tedge_config::{ConfigRepository, ConfigSettingAccessor, MqttPortSetting, TEdgeConfigLocation};
-=======
 use std::{path::PathBuf, sync::Arc};
->>>>>>> d782a735
 use tedge_users::{UserManager, ROOT_USER};
 
 #[derive(Debug)]
@@ -80,6 +75,13 @@
     pub fn with_sm_home(self, sm_home: PathBuf) -> Self {
         Self { sm_home, ..self }
     }
+
+    pub fn with_mqtt_client_config(self, mqtt_client_config: Config) -> Self {
+        Self {
+            mqtt_client_config,
+            ..self
+        }
+    }
 }
 
 #[derive(Debug)]
@@ -116,19 +118,7 @@
             return Err(AgentError::NoPlugins);
         }
 
-        let config_repository =
-            tedge_config::TEdgeConfigRepository::new(self.config_location.clone());
-        let tedge_config = config_repository.load()?;
-
-        let mqtt = Client::connect(
-            self.name.as_str(),
-            &self
-                .config
-                .mqtt_client_config
-                .clone()
-                .with_port(tedge_config.query(MqttPortSetting)?.into()),
-        )
-        .await?;
+        let mqtt = Client::connect(self.name.as_str(), &self.config.mqtt_client_config).await?;
         let mut errors = mqtt.subscribe_errors();
         tokio::spawn(async move {
             while let Some(error) = errors.next().await {
