--- conflicted
+++ resolved
@@ -8,15 +8,33 @@
 
 #[async_trait]
 pub trait Plugin {
-<<<<<<< HEAD
-    async fn prepare(&self) -> Result<(), SoftwareError>;
-    async fn install(&self, module: &SoftwareModule) -> Result<(), SoftwareError>;
-    async fn remove(&self, module: &SoftwareModule) -> Result<(), SoftwareError>;
-    async fn finalize(&self) -> Result<(), SoftwareError>;
-    async fn list(&self) -> Result<Vec<SoftwareModule>, SoftwareError>;
-    async fn version(&self, module: &SoftwareModule) -> Result<Option<String>, SoftwareError>;
-
-    async fn apply(&self, update: &SoftwareModuleUpdate) -> Result<(), SoftwareError> {
+    async fn prepare(&self, logger: &mut BufWriter<File>) -> Result<(), SoftwareError>;
+    async fn install(
+        &self,
+        module: &SoftwareModule,
+        logger: &mut BufWriter<File>,
+    ) -> Result<(), SoftwareError>;
+    async fn remove(
+        &self,
+        module: &SoftwareModule,
+        logger: &mut BufWriter<File>,
+    ) -> Result<(), SoftwareError>;
+    async fn finalize(&self, logger: &mut BufWriter<File>) -> Result<(), SoftwareError>;
+    async fn list(
+        &self,
+        logger: &mut BufWriter<File>,
+    ) -> Result<Vec<SoftwareModule>, SoftwareError>;
+    async fn version(
+        &self,
+        module: &SoftwareModule,
+        logger: &mut BufWriter<File>,
+    ) -> Result<Option<String>, SoftwareError>;
+
+    async fn apply(
+        &self,
+        update: &SoftwareModuleUpdate,
+        logger: &mut BufWriter<File>,
+    ) -> Result<(), SoftwareError> {
         match update.clone() {
             SoftwareModuleUpdate::Install { mut module } => {
                 match &module.url {
@@ -31,7 +49,7 @@
 
                         module.file_path = Some(downloader.filename().to_owned());
 
-                        let result = self.install(&module).await;
+                        let result = self.install(&module, logger).await;
                         downloader
                             .cleanup()
                             .await
@@ -42,47 +60,14 @@
 
                         return result;
                     }
-                    None => self.install(&module).await?,
+                    None => self.install(&module, logger).await?,
                 }
 
                 Ok(())
             }
-            SoftwareModuleUpdate::Remove { module } => self.remove(&module).await,
-=======
-    async fn prepare(&self, logger: &mut BufWriter<File>) -> Result<(), SoftwareError>;
-    async fn install(
-        &self,
-        module: &SoftwareModule,
-        logger: &mut BufWriter<File>,
-    ) -> Result<(), SoftwareError>;
-    async fn remove(
-        &self,
-        module: &SoftwareModule,
-        logger: &mut BufWriter<File>,
-    ) -> Result<(), SoftwareError>;
-    async fn finalize(&self, logger: &mut BufWriter<File>) -> Result<(), SoftwareError>;
-    async fn list(
-        &self,
-        logger: &mut BufWriter<File>,
-    ) -> Result<Vec<SoftwareModule>, SoftwareError>;
-    async fn version(
-        &self,
-        module: &SoftwareModule,
-        logger: &mut BufWriter<File>,
-    ) -> Result<Option<String>, SoftwareError>;
-
-    async fn apply(
-        &self,
-        update: &SoftwareModuleUpdate,
-        logger: &mut BufWriter<File>,
-    ) -> Result<(), SoftwareError> {
-        match update {
-            SoftwareModuleUpdate::Install { module } => self.install(module, logger).await,
-            SoftwareModuleUpdate::Remove { module } => self.remove(module, logger).await,
->>>>>>> db6d0f78
-        }
-    }
-
+            SoftwareModuleUpdate::Remove { module } => self.remove(&module, logger).await,
+        }
+    }
     async fn apply_all(
         &self,
         updates: Vec<SoftwareModuleUpdate>,
