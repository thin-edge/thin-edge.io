--- conflicted
+++ resolved
@@ -149,11 +149,7 @@
       # mosquitto-clients is required for system test only, but has dependency on libmosquitto1.
       # therefore, we need to purge it here, and mosquitto-clients is required only for RPi.
       - name: purge
-<<<<<<< HEAD
-        run: sudo dpkg -P tedge_agent tedge_logfile_request_plugin tedge_mapper tedge_apt_plugin tedge_apama_plugin tedge mosquitto libmosquitto1 collectd-core mosquitto-clients collectd
-=======
         run: sudo dpkg -P tedge_agent tedge_logfile_request_plugin tedge_mapper tedge_apt_plugin tedge_apama_plugin tedge mosquitto-clients mosquitto libmosquitto1 collectd-core
->>>>>>> 5a088e84
 
       - name: install mosquitto
         run: sudo apt-get --assume-yes install mosquitto
