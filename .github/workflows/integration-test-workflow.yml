name: integration-test-workflow

on:
  workflow_dispatch:
    branches: [main]
  workflow_run:
    workflows: ["build-workflow"]
    branches: [main, continuous_integration]
    types:
      - completed
env:
  CARGO_TERM_COLOR: always

jobs:
  install-and-use-amd64:
    runs-on: Ubuntu-20.04
    if: ${{ github.event.workflow_run.conclusion == 'success' }}

    steps:
      - name: checkout
        uses: actions/checkout@v2

      - name: Download artifact
        uses: dawidd6/action-download-artifact@v2
        # https://github.com/marketplace/actions/download-workflow-artifact
        with:
          github_token: ${{secrets.GITHUB_TOKEN}}
          workflow: build-workflow.yml
          workflow_conclusion: success
          branch: continuous_integration
          name: debian-packages-amd64
          path: debian-package_unpack

      - name: purge
        run: sudo dpkg -P tedge_agent tedge_mapper tedge_apt_plugin tedge mosquitto libmosquitto1 collectd-core
        continue-on-error: true

      - name: install mosquitto
        run: sudo apt-get --assume-yes install mosquitto

      - name: install libmosquitto1
        run:  sudo apt-get --assume-yes install libmosquitto1

      - name: install collectd-core
        run: sudo apt-get --assume-yes install collectd-core

      - name: install packages
        run: sudo dpkg -i ./debian-package_unpack/*.deb

      - name: run tedge help
        run: tedge --help

        # replace the default config file with tedge custom config file
      - name: configure collectd
        run: sudo cp "/etc/tedge/contrib/collectd/collectd.conf" "/etc/collectd/collectd.conf"

  cargo-test-features:
    name: Run cargo test features
    runs-on: Ubuntu-20.04
    if: ${{ github.event.workflow_run.conclusion == 'success' }}

    steps:
      - name: Checkout
        uses: actions/checkout@v2

      - name: Enable cache
        # https://github.com/marketplace/actions/rust-cache
        uses: Swatinem/rust-cache@v1

      - name: Cargo test features (compile)
        # If we do not compile in advance the timing in the test run
        # will not work out as some parts are still compiling during the run
        uses: actions-rs/cargo@v1
        # https://github.com/marketplace/actions/rust-cargo
        with:
          command: test
          args: --verbose --no-run --features integration-test

        # To run the test for features here is kind of experimental
        # they could fail if GitHub blocks external connections.
        # It seems like they rarely do.
      - name: Cargo test features
        uses: actions-rs/cargo@v1
        # https://github.com/marketplace/actions/rust-cargo
        with:
          command: test
          args: --verbose --features integration-test -- --skip sending_and_receiving_a_message

  install-and-use-rpi:
    runs-on: [self-hosted, Linux, ARM, onsite]
    if: ${{ github.event.workflow_run.conclusion == 'success' }}

    steps:
      - name: checkout
        uses: actions/checkout@v2

      - name: Download artifact
        uses: dawidd6/action-download-artifact@v2
        # https://github.com/marketplace/actions/download-workflow-artifact
        with:
          github_token: ${{secrets.GITHUB_TOKEN}}
          workflow: build-workflow.yml
          workflow_conclusion: success
          branch: continuous_integration
          name: debian-packages-armv7-unknown-linux-gnueabihf
          path: debian-package_unpack

      # mosquitto-clients is required for system test only, but has dependency on libmosquitto1.
      # therefore, we need to purge it here, and mosquitto-clients is required only for RPi.
      - name: purge
        run: sudo dpkg -P tedge_agent tedge_mapper tedge_apt_plugin tedge mosquitto-clients mosquitto libmosquitto1 collectd-core
        continue-on-error: true

      - name: install mosquitto
        run: sudo apt-get --assume-yes install mosquitto

      - name: install libmosquitto1
        run:  sudo apt-get --assume-yes install libmosquitto1

      - name: install mosquitto-clients
        run: sudo apt-get --assume-yes install mosquitto-clients

      - name: install collectd-core
        run: sudo apt-get --assume-yes install collectd-core

      - name: install packages
        run: sudo dpkg -i ./debian-package_unpack/*.deb

      - name: run tedge help
        run: tedge --help

        # replace the default config file with tedge custom config file
      - name: configure collectd
        run: sudo cp "/etc/tedge/contrib/collectd/collectd.conf" "/etc/collectd/collectd.conf"

      - name: Download artifact
        uses: dawidd6/action-download-artifact@v2
        # https://github.com/marketplace/actions/download-workflow-artifact
        with:
          github_token: ${{secrets.GITHUB_TOKEN}}
          workflow: build-workflow.yml
          workflow_conclusion: success
          branch: continuous_integration
          name: examples_armv7-unknown-linux-gnueabihf
          path: /home/pi/examples

      - name: chmod publisher
        run: chmod +x /home/pi/examples/sawtooth_publisher

      - name: Download artifact
        uses: dawidd6/action-download-artifact@v2
        # https://github.com/marketplace/actions/download-workflow-artifact
        with:
          github_token: ${{secrets.GITHUB_TOKEN}}
          workflow: build-workflow.yml
          workflow_conclusion: success
          branch: continuous_integration
          name: tedge_dummy_plugin_armv7-unknown-linux-gnueabihf
          path: /home/pi/tedge_dummy_plugin

<<<<<<< HEAD
      - name: chmod publisher
=======
      - name: chmod dummy_plugin
>>>>>>> 7554dbc1
        run: chmod +x /home/pi/tedge_dummy_plugin/tedge_dummy_plugin

      - name: Run Smoke Test
        run: ./ci/ci_smoke_test.sh
        env:
          C8YPASS: ${{ secrets.SECRET_C8YPASS }}
          C8YUSERNAME: ${{ secrets.SECRET_C8YUSERNAME }}
          C8YTENANT: ${{secrets.SECRET_C8YTENANT}}
          C8YDEVICE: ${{ secrets.SECRET_C8YDEVICE }}
          C8YDEVICEID: ${{ secrets.SECRET_C8YDEVICEID }}
          TEBASEDIR: /home/pi/actions-runner/_work/thin-edge.io/thin-edge.io/
          EXAMPLEDIR: /home/pi/examples
          C8YURL: https://thin-edge-io.eu-latest.cumulocity.com<|MERGE_RESOLUTION|>--- conflicted
+++ resolved
@@ -158,11 +158,7 @@
           name: tedge_dummy_plugin_armv7-unknown-linux-gnueabihf
           path: /home/pi/tedge_dummy_plugin
 
-<<<<<<< HEAD
-      - name: chmod publisher
-=======
       - name: chmod dummy_plugin
->>>>>>> 7554dbc1
         run: chmod +x /home/pi/tedge_dummy_plugin/tedge_dummy_plugin
 
       - name: Run Smoke Test
