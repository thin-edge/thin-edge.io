--- conflicted
+++ resolved
@@ -119,14 +119,9 @@
           name: debian-packages-armv7-unknown-linux-gnueabihf
           path: debian-package_unpack
 
-<<<<<<< HEAD
       - name: Workaround Stop collectd mapper
         run: sudo systemctl stop tedge-mapper-collectd
         continue-on-error: true
-=======
-      - name: Stop collectd mapper
-        run: sudo systemctl stop tedge-mapper-collectd
->>>>>>> 67dc4ba3
 
       - name: disconnect c8y
         run: sudo tedge disconnect c8y
@@ -194,13 +189,8 @@
       - name: chmod dummy_plugin
         run: chmod +x /home/pi/tedge_dummy_plugin/tedge_dummy_plugin
 
-<<<<<<< HEAD
       - name: Run Smoke Test vor Cumulocity
         run: ./ci/ci_smoke_test.sh
-=======
-      - name: Run smoke test for Cumulocity
-        run: ./ci/ci_smoke_test_c8y.sh
->>>>>>> 67dc4ba3
         env:
           C8YPASS: ${{ secrets.SECRET_C8YPASS }}
           C8YUSERNAME: ${{ secrets.SECRET_C8YUSERNAME }}
@@ -214,10 +204,6 @@
 
       - name: Run Smoke Test for Azure
         run: ./ci/ci_smoke_test_az.sh
-<<<<<<< HEAD
-        continue-on-error: true
-=======
->>>>>>> 67dc4ba3
         env:
           C8YDEVICE: ${{ secrets.SECRET_C8YDEVICE }}
           SASKEYQUEUE: ${{ secrets.SASKEYQUEUE }}
