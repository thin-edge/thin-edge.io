name: integration-test-workflow

on:
  workflow_dispatch:
    branches: [main]
  workflow_run:
    workflows: ["build-workflow"]
    branches: [main]
    types:
      - completed
env:
  CARGO_TERM_COLOR: always

jobs:
  install-and-use-amd64:
    runs-on: Ubuntu-20.04
    if: ${{ github.event.workflow_run.conclusion == 'success' }}

    steps:
      - name: checkout
        uses: actions/checkout@v2

      - name: Download artifact
        uses: dawidd6/action-download-artifact@v2
        # https://github.com/marketplace/actions/download-workflow-artifact
        with:
          github_token: ${{secrets.GITHUB_TOKEN}}
          workflow: build-workflow.yml
          workflow_conclusion: success
          branch: main
          name: debian-packages-amd64
          path: debian-package_unpack

      - name: Workaround Stop collectd mapper
        run: sudo systemctl stop tedge-mapper-collectd
        continue-on-error: true

      - name: disconnect c8y
        run: sudo tedge disconnect c8y
        # We need to continue when there is no tedge already installed
        continue-on-error: true

      - name: disconnect az
        run: sudo tedge disconnect az
        # We need to continue when there is no tedge already installed
        continue-on-error: true

      - name: purge
        run: sudo dpkg -P tedge_agent tedge_mapper tedge_apt_plugin tedge mosquitto libmosquitto1 collectd-core
        continue-on-error: true

      - name: install mosquitto
        run: sudo apt-get --assume-yes install mosquitto

      - name: install libmosquitto1
        run:  sudo apt-get --assume-yes install libmosquitto1

      - name: install collectd-core
        run: sudo apt-get --assume-yes install collectd-core

      - name: install packages
        run: sudo dpkg -i ./debian-package_unpack/*.deb

      - name: run tedge help
        run: tedge --help

        # replace the default config file with tedge custom config file
      - name: configure collectd
        run: sudo cp "/etc/tedge/contrib/collectd/collectd.conf" "/etc/collectd/collectd.conf"

  cargo-test-features:
    name: Run cargo test features
    runs-on: Ubuntu-20.04
    if: ${{ github.event.workflow_run.conclusion == 'success' }}

    steps:
      - name: Checkout
        uses: actions/checkout@v2

      - name: Enable cache
        # https://github.com/marketplace/actions/rust-cache
        uses: Swatinem/rust-cache@v1

      - name: Cargo test features (compile)
        # If we do not compile in advance the timing in the test run
        # will not work out as some parts are still compiling during the run
        uses: actions-rs/cargo@v1
        # https://github.com/marketplace/actions/rust-cargo
        with:
          command: test
          args: --verbose --no-run --features integration-test

        # To run the test for features here is kind of experimental
        # they could fail if GitHub blocks external connections.
        # It seems like they rarely do.
      - name: Cargo test features
        uses: actions-rs/cargo@v1
        # https://github.com/marketplace/actions/rust-cargo
        with:
          command: test
          args: --verbose --features integration-test -- --skip sending_and_receiving_a_message

  install-and-use-rpi:
    runs-on: [self-hosted, Linux, ARM, onsite]
    if: ${{ github.event.workflow_run.conclusion == 'success' }}

    steps:
      - name: checkout
        uses: actions/checkout@v2

      - name: Download artifact
        uses: dawidd6/action-download-artifact@v2
        # https://github.com/marketplace/actions/download-workflow-artifact
        with:
          github_token: ${{secrets.GITHUB_TOKEN}}
          workflow: build-workflow.yml
          workflow_conclusion: success
          branch: main
          name: debian-packages-armv7-unknown-linux-gnueabihf
          path: debian-package_unpack

<<<<<<< HEAD
      - name: Stop collectd mapper
        run: sudo systemctl stop tedge-mapper-collectd
=======
      - name: Workaround Stop collectd mapper
        run: sudo systemctl stop tedge-mapper-collectd
        continue-on-error: true
>>>>>>> 7e67ebda

      - name: disconnect c8y
        run: sudo tedge disconnect c8y
        # We need to continue when there is no tedge already installed
        continue-on-error: true

      - name: disconnect az
        run: sudo tedge disconnect az
        # We need to continue when there is no tedge already installed
        continue-on-error: true

      # mosquitto-clients is required for system test only, but has dependency on libmosquitto1.
      # therefore, we need to purge it here, and mosquitto-clients is required only for RPi.
      - name: purge
        run: sudo dpkg -P tedge_agent tedge_mapper tedge_apt_plugin tedge mosquitto-clients mosquitto libmosquitto1 collectd-core
        continue-on-error: true

      - name: install mosquitto
        run: sudo apt-get --assume-yes install mosquitto

      - name: install libmosquitto1
        run:  sudo apt-get --assume-yes install libmosquitto1

      - name: install mosquitto-clients
        run: sudo apt-get --assume-yes install mosquitto-clients

      - name: install collectd-core
        run: sudo apt-get --assume-yes install collectd-core

      - name: install packages
        run: sudo dpkg -i ./debian-package_unpack/*.deb

      - name: run tedge help
        run: tedge --help

        # replace the default config file with tedge custom config file
      - name: configure collectd
        run: sudo cp "/etc/tedge/contrib/collectd/collectd.conf" "/etc/collectd/collectd.conf"

      - name: Download artifact
        uses: dawidd6/action-download-artifact@v2
        # https://github.com/marketplace/actions/download-workflow-artifact
        with:
          github_token: ${{secrets.GITHUB_TOKEN}}
          workflow: build-workflow.yml
          workflow_conclusion: success
          branch: main
          name: examples_armv7-unknown-linux-gnueabihf
          path: /home/pi/examples

      - name: chmod publisher
        run: chmod +x /home/pi/examples/sawtooth_publisher

      - name: Download artifact
        uses: dawidd6/action-download-artifact@v2
        # https://github.com/marketplace/actions/download-workflow-artifact
        with:
          github_token: ${{secrets.GITHUB_TOKEN}}
          workflow: build-workflow.yml
          workflow_conclusion: success
          branch: main
          name: tedge_dummy_plugin_armv7-unknown-linux-gnueabihf
          path: /home/pi/tedge_dummy_plugin

      - name: chmod dummy_plugin
        run: chmod +x /home/pi/tedge_dummy_plugin/tedge_dummy_plugin

      - name: Run smoke test for Cumulocity
        run: ./ci/ci_smoke_test_c8y.sh
        env:
          C8YPASS: ${{ secrets.SECRET_C8YPASS }}
          C8YUSERNAME: ${{ secrets.SECRET_C8YUSERNAME }}
          C8YTENANT: ${{secrets.SECRET_C8YTENANT}}
          C8YDEVICE: ${{ secrets.SECRET_C8YDEVICE }}
          C8YDEVICEID: ${{ secrets.SECRET_C8YDEVICEID }}
          TEBASEDIR: /home/pi/actions-runner/_work/thin-edge.io/thin-edge.io/
          EXAMPLEDIR: /home/pi/examples
          C8YURL: https://thin-edge-io.eu-latest.cumulocity.com
          IOTHUBNAME: ${{ secrets.IOTHUBNAME }}

      - name: Run Smoke Test for Azure
        run: ./ci/ci_smoke_test_az.sh
        env:
          C8YDEVICE: ${{ secrets.SECRET_C8YDEVICE }}
          SASKEYQUEUE: ${{ secrets.SASKEYQUEUE }}
          SASKEYIOTHUB: ${{ secrets.SASKEYIOTHUB }}
          AZUREENDPOINT: ${{ secrets.AZUREENDPOINT }}
          AZUREEVENTHUB: ${{ secrets.AZUREEVENTHUB }}
          IOTHUBNAME: ${{ secrets.IOTHUBNAME }}

<|MERGE_RESOLUTION|>--- conflicted
+++ resolved
@@ -119,14 +119,10 @@
           name: debian-packages-armv7-unknown-linux-gnueabihf
           path: debian-package_unpack
 
-<<<<<<< HEAD
-      - name: Stop collectd mapper
-        run: sudo systemctl stop tedge-mapper-collectd
-=======
       - name: Workaround Stop collectd mapper
         run: sudo systemctl stop tedge-mapper-collectd
         continue-on-error: true
->>>>>>> 7e67ebda
+
 
       - name: disconnect c8y
         run: sudo tedge disconnect c8y
