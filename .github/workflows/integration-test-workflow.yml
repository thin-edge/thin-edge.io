name: integration-test-workflow

on:
  workflow_dispatch:
    branches: [main]
  workflow_run:
    workflows: ["build-workflow"]
    branches: [main, continuous_integration]
    types:
      - completed
env:
  CARGO_TERM_COLOR: always

jobs:
  install-and-use-amd64:
    runs-on: Ubuntu-20.04
    if: ${{ github.event.workflow_run.conclusion == 'success' }}

    steps:
      - name: checkout
        uses: actions/checkout@v2

      - name: Download artifact
        uses: dawidd6/action-download-artifact@v2
        # https://github.com/marketplace/actions/download-workflow-artifact
        with:
          github_token: ${{secrets.GITHUB_TOKEN}}
          workflow: build-workflow.yml
          workflow_conclusion: success
          branch: continuous_integration
          name: debian-packages-amd64
          path: debian-package_unpack

      - name: purge
        run: sudo dpkg -P tedge_agent tedge_mapper tedge_apt_plugin tedge mosquitto libmosquitto1 collectd-core
        continue-on-error: true

      - name: install mosquitto
        run: sudo apt-get --assume-yes install mosquitto

      - name: install libmosquitto1
        run:  sudo apt-get --assume-yes install libmosquitto1

      - name: install collectd-core
        run: sudo apt-get --assume-yes install collectd-core

      - name: install packages
        run: sudo dpkg -i ./debian-package_unpack/*.deb

      - name: run tedge help
        run: tedge --help

        # replace the default config file with tedge custom config file
      - name: configure collectd
        run: sudo cp "/etc/tedge/contrib/collectd/collectd.conf" "/etc/collectd/collectd.conf"

  cargo-test-features:
    name: Run cargo test features
    runs-on: Ubuntu-20.04
    if: ${{ github.event.workflow_run.conclusion == 'success' }}

    steps:
      - name: Checkout
        uses: actions/checkout@v2

      - name: Enable cache
        # https://github.com/marketplace/actions/rust-cache
        uses: Swatinem/rust-cache@v1

      - name: Cargo test features (compile)
        # If we do not compile in advance the timing in the test run
        # will not work out as some parts are still compiling during the run
        uses: actions-rs/cargo@v1
        # https://github.com/marketplace/actions/rust-cargo
        with:
          command: test
          args: --verbose --no-run --features integration-test

        # To run the test for features here is kind of experimental
        # they could fail if GitHub blocks external connections.
        # It seems like they rarely do.
      - name: Cargo test features
        uses: actions-rs/cargo@v1
        # https://github.com/marketplace/actions/rust-cargo
        with:
          command: test
          args: --verbose --features integration-test -- --skip sending_and_receiving_a_message

  install-and-use-rpi:
    runs-on: [self-hosted, Linux, ARM, onsite]
    if: ${{ github.event.workflow_run.conclusion == 'success' }}

    steps:
      - name: checkout
        uses: actions/checkout@v2

      - name: Download artifact
        uses: dawidd6/action-download-artifact@v2
        # https://github.com/marketplace/actions/download-workflow-artifact
        with:
          github_token: ${{secrets.GITHUB_TOKEN}}
          workflow: build-workflow.yml
          workflow_conclusion: success
          branch: continuous_integration
          name: debian-packages-armv7-unknown-linux-gnueabihf
          path: debian-package_unpack

      # mosquitto-clients is required for system test only, but has dependency on libmosquitto1.
      # therefore, we need to purge it here, and mosquitto-clients is required only for RPi.
      - name: purge
        run: sudo dpkg -P tedge_agent tedge_mapper tedge_apt_plugin tedge mosquitto-clients mosquitto libmosquitto1 collectd-core
        continue-on-error: true

      - name: install mosquitto
        run: sudo apt-get --assume-yes install mosquitto

      - name: install libmosquitto1
        run:  sudo apt-get --assume-yes install libmosquitto1

      - name: install mosquitto-clients
        run: sudo apt-get --assume-yes install mosquitto-clients

      - name: install collectd-core
        run: sudo apt-get --assume-yes install collectd-core

      - name: ls -l packages
        run: ls -lah ./debian-package_unpack/

      - name: install packages
        run: sudo dpkg -i ./debian-package_unpack/*.deb

      - name: run tedge help
        run: tedge --help

        # replace the default config file with tedge custom config file
      - name: configure collectd
        run: sudo cp "/etc/tedge/contrib/collectd/collectd.conf" "/etc/collectd/collectd.conf"

      - name: Download artifact
        uses: dawidd6/action-download-artifact@v2
        # https://github.com/marketplace/actions/download-workflow-artifact
        with:
          github_token: ${{secrets.GITHUB_TOKEN}}
          workflow: build-workflow.yml
          workflow_conclusion: success
          branch: continuous_integration
          name: examples_armv7-unknown-linux-gnueabihf
          path: examples

      - name: Run Smoke Test
        run: ./ci/ci_smoke_test.sh
        env:
          C8YPASS: ${{ secrets.SECRET_C8YPASS }}
          C8YUSERNAME: ${{ secrets.SECRET_C8YUSERNAME }}
          C8YTENANT: ${{secrets.SECRET_C8YTENANT}}
          C8YDEVICE: ${{ secrets.SECRET_C8YDEVICE }}
          C8YDEVICEID: ${{ secrets.SECRET_C8YDEVICEID }}
<<<<<<< HEAD
          EXAMPLEDIR: /home/pi/examples
          TEBASEDIR: /home/pi/actions-runner/_work/thin-edge.io/thin-edge.io/


  install-and-use-rpi-offsite:
    runs-on: [self-hosted, Linux, ARM, offsite]
    if: ${{ github.event.workflow_run.conclusion == 'success' }}

    steps:
      - name: checkout
        uses: actions/checkout@v2

      - name: Download artifact
        uses: dawidd6/action-download-artifact@v2
        # https://github.com/marketplace/actions/download-workflow-artifact
        with:
          github_token: ${{secrets.GITHUB_TOKEN}}
          workflow: build-workflow.yml
          workflow_conclusion: success
          branch: continuous_integration
          name: debian-packages-armv7-unknown-linux-gnueabihf
          path: debian-package_unpack

      # mosquitto-clients is required for system test only, but has dependency on libmosquitto1.
      # therefore, we need to purge it here, and mosquitto-clients is required only for RPi.
      - name: purge
        run: sudo dpkg -P tedge_agent tedge_mapper tedge_apt_plugin tedge mosquitto-clients mosquitto libmosquitto1 collectd-core
        continue-on-error: true

      - name: install mosquitto
        run: sudo apt-get --assume-yes install mosquitto

      - name: install libmosquitto1
        run:  sudo apt-get --assume-yes install libmosquitto1

      - name: install mosquitto-clients
        run: sudo apt-get --assume-yes install mosquitto-clients

      - name: install collectd-core
        run: sudo apt-get --assume-yes install collectd-core

      - name: ls -l packages
        run: ls -lah ./debian-package_unpack/

      - name: install packages
        run: sudo dpkg -i ./debian-package_unpack/*.deb

      - name: run tedge help
        run: tedge --help

        # replace the default config file with tedge custom config file
      - name: configure collectd
        run: sudo cp "/etc/tedge/contrib/collectd/collectd.conf" "/etc/collectd/collectd.conf"

      - name: Download artifact
        uses: dawidd6/action-download-artifact@v2
        # https://github.com/marketplace/actions/download-workflow-artifact
        with:
          github_token: ${{secrets.GITHUB_TOKEN}}
          workflow: build-workflow.yml
          workflow_conclusion: success
          branch: continuous_integration
          name: examples_armv7-unknown-linux-gnueabihf
          path: examples

      - name: Run Smoke Test
        run: ./ci/ci_smoke_test.sh
        env:
          C8YPASS: ${{ secrets.SECRET_C8YPASS }}
          C8YUSERNAME: ${{ secrets.SECRET_C8YUSERNAME }}
          C8YTENANT: ${{secrets.SECRET_C8YTENANT}}
          C8YDEVICE: ${{ secrets.SECRET_C8YDEVICE_OFFSITE }}
          C8YDEVICEID: ${{ secrets.SECRET_C8YDEVICEID_OFFSITE }}
          EXAMPLEDIR: /home/pi/examples
          TEBASEDIR: /home/pi/actions-runner/_work/thin-edge.io/thin-edge.io/
=======
          TEBASEDIR: /home/pi/actions-runner/_work/thin-edge.io/thin-edge.io/
          EXAMPLEDIR: /home/pi/examples
          C8YURL: https://thin-edge-io.eu-latest.cumulocity.com
>>>>>>> d9eb6bd9
<|MERGE_RESOLUTION|>--- conflicted
+++ resolved
@@ -155,9 +155,9 @@
           C8YTENANT: ${{secrets.SECRET_C8YTENANT}}
           C8YDEVICE: ${{ secrets.SECRET_C8YDEVICE }}
           C8YDEVICEID: ${{ secrets.SECRET_C8YDEVICEID }}
-<<<<<<< HEAD
+          TEBASEDIR: /home/pi/actions-runner/_work/thin-edge.io/thin-edge.io/
           EXAMPLEDIR: /home/pi/examples
-          TEBASEDIR: /home/pi/actions-runner/_work/thin-edge.io/thin-edge.io/
+          C8YURL: https://thin-edge-io.eu-latest.cumulocity.com
 
 
   install-and-use-rpi-offsite:
@@ -229,10 +229,6 @@
           C8YTENANT: ${{secrets.SECRET_C8YTENANT}}
           C8YDEVICE: ${{ secrets.SECRET_C8YDEVICE_OFFSITE }}
           C8YDEVICEID: ${{ secrets.SECRET_C8YDEVICEID_OFFSITE }}
-          EXAMPLEDIR: /home/pi/examples
-          TEBASEDIR: /home/pi/actions-runner/_work/thin-edge.io/thin-edge.io/
-=======
           TEBASEDIR: /home/pi/actions-runner/_work/thin-edge.io/thin-edge.io/
           EXAMPLEDIR: /home/pi/examples
           C8YURL: https://thin-edge-io.eu-latest.cumulocity.com
->>>>>>> d9eb6bd9
