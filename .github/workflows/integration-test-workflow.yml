name: integration-test-workflow

on:
  workflow_dispatch:
    branches: [continuous_integration]
  workflow_run:
    workflows: ["build-workflow"]
    branches: [main, continuous_integration]
    types:
      - completed
env:
  CARGO_TERM_COLOR: always

jobs:
  install-and-use-amd64:
    runs-on: Ubuntu-20.04
    if: ${{ github.event.workflow_run.conclusion == 'success' }}

    steps:
      - name: checkout
        uses: actions/checkout@v2

      - name: Download artifact
        uses: dawidd6/action-download-artifact@v2
        # https://github.com/marketplace/actions/download-workflow-artifact
        with:
          github_token: ${{secrets.GITHUB_TOKEN}}
          workflow: build-workflow.yml
          workflow_conclusion: success
          branch: continuous_integration
          name: debian-packages-amd64
          path: debian-package_unpack

<<<<<<< HEAD
      - name: Stop collectd mapper
=======
      - name: Workaround Stop collectd mapper
>>>>>>> eb181ec1
        run: sudo systemctl stop tedge-mapper-collectd
        continue-on-error: true

      - name: disconnect c8y
        run: sudo tedge disconnect c8y
        # We need to continue when there is no tedge already installed
        continue-on-error: true

      - name: disconnect az
        run: sudo tedge disconnect az
        # We need to continue when there is no tedge already installed
        continue-on-error: true

      - name: purge
        run: sudo dpkg -P tedge_agent tedge_mapper tedge_apt_plugin tedge mosquitto libmosquitto1 collectd-core
        continue-on-error: true

      - name: install mosquitto
        run: sudo apt-get --assume-yes install mosquitto

      - name: install libmosquitto1
        run:  sudo apt-get --assume-yes install libmosquitto1

      - name: install collectd-core
        run: sudo apt-get --assume-yes install collectd-core

      - name: install packages
        run: sudo dpkg -i ./debian-package_unpack/*.deb

      - name: run tedge help
        run: tedge --help

        # replace the default config file with tedge custom config file
      - name: configure collectd
        run: sudo cp "/etc/tedge/contrib/collectd/collectd.conf" "/etc/collectd/collectd.conf"

  cargo-test-features:
    name: Run cargo test features
    runs-on: Ubuntu-20.04
    if: ${{ github.event.workflow_run.conclusion == 'success' }}

    steps:
      - name: Checkout
        uses: actions/checkout@v2

      - name: Enable cache
        # https://github.com/marketplace/actions/rust-cache
        uses: Swatinem/rust-cache@v1

      - name: Cargo test features (compile)
        # If we do not compile in advance the timing in the test run
        # will not work out as some parts are still compiling during the run
        uses: actions-rs/cargo@v1
        # https://github.com/marketplace/actions/rust-cargo
        with:
          command: test
          args: --verbose --no-run --features integration-test

        # To run the test for features here is kind of experimental
        # they could fail if GitHub blocks external connections.
        # It seems like they rarely do.
      - name: Cargo test features
        uses: actions-rs/cargo@v1
        # https://github.com/marketplace/actions/rust-cargo
        with:
          command: test
          args: --verbose --features integration-test -- --skip sending_and_receiving_a_message

  install-and-use-rpi:
    runs-on: [self-hosted, Linux, ARM, onsite]
    if: ${{ github.event.workflow_run.conclusion == 'success' }}

    steps:
      - name: checkout
        uses: actions/checkout@v2

      - name: Download artifact
        uses: dawidd6/action-download-artifact@v2
        # https://github.com/marketplace/actions/download-workflow-artifact
        with:
          github_token: ${{secrets.GITHUB_TOKEN}}
          workflow: build-workflow.yml
          workflow_conclusion: success
          branch: continuous_integration
          name: debian-packages-armv7-unknown-linux-gnueabihf
          path: debian-package_unpack

      - name: Stop collectd mapper
        run: sudo systemctl stop tedge-mapper-collectd
        continue-on-error: true

      - name: disconnect c8y
        run: sudo tedge disconnect c8y
        # We need to continue when there is no tedge already installed
        continue-on-error: true

      - name: disconnect az
        run: sudo tedge disconnect az
        # We need to continue when there is no tedge already installed
        continue-on-error: true

      # mosquitto-clients is required for system test only, but has dependency on libmosquitto1.
      # therefore, we need to purge it here, and mosquitto-clients is required only for RPi.
      - name: purge
        run: sudo dpkg -P tedge_agent tedge_mapper tedge_apt_plugin tedge mosquitto-clients mosquitto libmosquitto1 collectd-core
        continue-on-error: true

      - name: install mosquitto
        run: sudo apt-get --assume-yes install mosquitto

      - name: install libmosquitto1
        run:  sudo apt-get --assume-yes install libmosquitto1

      - name: install mosquitto-clients
        run: sudo apt-get --assume-yes install mosquitto-clients

      - name: install collectd-core
        run: sudo apt-get --assume-yes install collectd-core

      - name: install packages
        run: sudo dpkg -i ./debian-package_unpack/*.deb

      - name: run tedge help
        run: tedge --help

        # replace the default config file with tedge custom config file
      - name: configure collectd
        run: sudo cp "/etc/tedge/contrib/collectd/collectd.conf" "/etc/collectd/collectd.conf"

      - name: Download artifact
        uses: dawidd6/action-download-artifact@v2
        # https://github.com/marketplace/actions/download-workflow-artifact
        with:
          github_token: ${{secrets.GITHUB_TOKEN}}
          workflow: build-workflow.yml
          workflow_conclusion: success
          branch: continuous_integration
          name: examples_armv7-unknown-linux-gnueabihf
          path: /home/pi/examples

      - name: chmod publisher
        run: chmod +x /home/pi/examples/sawtooth_publisher

      - name: Download artifact
        uses: dawidd6/action-download-artifact@v2
        # https://github.com/marketplace/actions/download-workflow-artifact
        with:
          github_token: ${{secrets.GITHUB_TOKEN}}
          workflow: build-workflow.yml
          workflow_conclusion: success
          branch: continuous_integration
          name: tedge_dummy_plugin_armv7-unknown-linux-gnueabihf
          path: /home/pi/tedge_dummy_plugin

      - name: chmod dummy_plugin
        run: chmod +x /home/pi/tedge_dummy_plugin/tedge_dummy_plugin

      - name: Run Smoke Test vor Cumulocity
        run: ./ci/ci_smoke_test.sh
        env:
          C8YPASS: ${{ secrets.SECRET_C8YPASS }}
          C8YUSERNAME: ${{ secrets.SECRET_C8YUSERNAME }}
          C8YTENANT: ${{secrets.SECRET_C8YTENANT}}
          C8YDEVICE: ${{ secrets.SECRET_C8YDEVICE }}
          C8YDEVICEID: ${{ secrets.SECRET_C8YDEVICEID }}
          TEBASEDIR: /home/pi/actions-runner/_work/thin-edge.io/thin-edge.io/
          EXAMPLEDIR: /home/pi/examples
          C8YURL: https://thin-edge-io.eu-latest.cumulocity.com

      - name: Run Smoke Test for Azure
        run: ./ci/ci_smoke_test_az.sh
        continue-on-error: true
        env:
          C8YDEVICE: ${{ secrets.SECRET_C8YDEVICE }}
          SASKEYQUEUE: ${{ secrets.SASKEYQUEUE }}
          SASKEYIOTHUB: ${{ secrets.SASKEYIOTHUB }}
          AZUREENDPOINT: ${{ secrets.AZUREENDPOINT }}
          AZUREEVENTHUB: ${{ secrets.AZUREEVENTHUB }}<|MERGE_RESOLUTION|>--- conflicted
+++ resolved
@@ -27,15 +27,11 @@
           github_token: ${{secrets.GITHUB_TOKEN}}
           workflow: build-workflow.yml
           workflow_conclusion: success
-          branch: continuous_integration
+          branch: main
           name: debian-packages-amd64
           path: debian-package_unpack
 
-<<<<<<< HEAD
-      - name: Stop collectd mapper
-=======
       - name: Workaround Stop collectd mapper
->>>>>>> eb181ec1
         run: sudo systemctl stop tedge-mapper-collectd
         continue-on-error: true
 
@@ -123,7 +119,7 @@
           name: debian-packages-armv7-unknown-linux-gnueabihf
           path: debian-package_unpack
 
-      - name: Stop collectd mapper
+      - name: Workaround Stop collectd mapper
         run: sudo systemctl stop tedge-mapper-collectd
         continue-on-error: true
 
