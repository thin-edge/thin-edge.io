--- conflicted
+++ resolved
@@ -186,11 +186,7 @@
     name: Run cargo tarpaulin
     runs-on: Ubuntu-20.04
     needs: [cargo-fmt, cargo-clippy]
-<<<<<<< HEAD
-    continue-on-error: true # WTF
-=======
     continue-on-error: true # Only temporarily !!!
->>>>>>> dbca35fc
 
     steps:
 
