--- conflicted
+++ resolved
@@ -172,7 +172,6 @@
         with:
           command: outdated
 
-<<<<<<< HEAD
   dump-versions:
 
     name: dump-version
@@ -198,7 +197,7 @@
 
       - name: rustc version
         run:  rustc --version
-=======
+
   cargo-msrv:
     name: Run cargo msrv
     runs-on: Ubuntu-20.04
@@ -225,4 +224,3 @@
         with:
           command: msrv
           args: --minimum 1.46.0
->>>>>>> 248802df
