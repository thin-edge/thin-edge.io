--- conflicted
+++ resolved
@@ -194,64 +194,4 @@
         uses: actions-rs/cargo@v1
         # https://github.com/marketplace/actions/rust-cargo
         with:
-          command: outdated
-
-<<<<<<< HEAD
-  dump-versions:
-
-    name: dump-version
-    runs-on: Ubuntu-20.04
-
-    steps:
-
-      - name: Cargo fmt version
-        uses: actions-rs/cargo@v1
-        # https://github.com/marketplace/actions/rust-cargo
-        with:
-          command: fmt
-          args: --version
-
-      - name: Cargo version
-        uses: actions-rs/cargo@v1
-        # https://github.com/marketplace/actions/rust-cargo
-        with:
-          args: --version
-
-      - name: cargo version
-        run:  cargo --version
-
-      - name: rustc version
-        run:  rustc --version
-
-=======
->>>>>>> 650255e2
-  cargo-msrv:
-    name: Run cargo msrv
-    runs-on: Ubuntu-20.04
-    needs: [cargo-fmt, cargo-clippy]
-
-    steps:
-      - name: Checkout
-        uses: actions/checkout@v2
-
-      - name: Enable cache
-        # https://github.com/marketplace/actions/rust-cache
-        uses: Swatinem/rust-cache@v1
-
-      - name: Cargo install msrv
-        uses: actions-rs/cargo@v1
-        # https://github.com/marketplace/actions/rust-cargo
-        with:
-          command: install
-          args: cargo-msrv
-
-      - name: Cargo msrv
-        uses: actions-rs/cargo@v1
-        # https://github.com/marketplace/actions/rust-cargo
-        with:
-          command: msrv
-<<<<<<< HEAD
-          args: --minimum 1.46.0
-=======
-          args: --minimum 1.51.0
->>>>>>> 650255e2
+          command: outdated