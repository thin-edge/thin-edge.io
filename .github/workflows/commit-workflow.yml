name: commit-workflow

on:
  push:
    branches: [ main, continuous_integration ]
  workflow_dispatch:
    branches: [ main, continuous_integration ]
  pull_request:
    branches: [ main, continuous_integration ]

env:
  CARGO_TERM_COLOR: always

jobs:
  cargo-fmt:
    name: Run cargo fmt
    runs-on: Ubuntu-20.04

    steps:
      - name: Checkout
        uses: actions/checkout@v2

      - name: Cargo fmt --version
        uses: actions-rs/cargo@v1
        # https://github.com/marketplace/actions/rust-cargo
        with:
          command: fmt
          args: --version

      - name: Cargo fmt
        uses: actions-rs/cargo@v1
        # https://github.com/marketplace/actions/rust-cargo
        with:
          command: fmt
          args: -- --check

  cargo-clippy:
    name: Run cargo clippy
    runs-on: Ubuntu-20.04

    steps:
      - name: Checkout
        uses: actions/checkout@v2

      - name: enable toolchain via github action
        uses: actions-rs/toolchain@v1
        with:
          toolchain: 1.58.1
          components: rustfmt, clippy
          override: true

      - name: Enable cache
        # https://github.com/marketplace/actions/rust-cache
        uses: Swatinem/rust-cache@v1

      - name: Cargo clippy --version
        uses: actions-rs/cargo@v1
        # https://github.com/marketplace/actions/rust-cargo
        with:
          toolchain: 1.58.1
          command: clippy
          args: --version

      - name: Cargo clippy
        uses: actions-rs/cargo@v1
        # https://github.com/marketplace/actions/rust-cargo
        with:
          toolchain: 1.58.1
          command: clippy

  cargo-test:
    name: Run cargo test
    runs-on: Ubuntu-20.04
    needs: [cargo-fmt, cargo-clippy]

    steps:
      - name: Checkout
        uses: actions/checkout@v2

      - name: enable toolchain via github action
        uses: actions-rs/toolchain@v1
        with:
          toolchain: 1.58.1
          override: true

      - name: Enable cache
        # https://github.com/marketplace/actions/rust-cache
        uses: Swatinem/rust-cache@v1

      - name: Cargo version
        uses: actions-rs/cargo@v1
        # https://github.com/marketplace/actions/rust-cargo
        with:
          command: version

      - name: Cargo build dummy plugin
        uses: actions-rs/cargo@v1
        # https://github.com/marketplace/actions/rust-cargo
        with:
          command: build
          args: -p tedge_dummy_plugin

      - name: Cargo test
        uses: actions-rs/cargo@v1
        # https://github.com/marketplace/actions/rust-cargo
        with:
          command: test
          args: --no-fail-fast

  cargo-build:
    name: Run cargo build
    runs-on: Ubuntu-20.04
    needs: [cargo-fmt, cargo-clippy]

    steps:
      - name: Checkout
        uses: actions/checkout@v2

      - name: enable toolchain via github action
        uses: actions-rs/toolchain@v1
        with:
          toolchain: 1.58.1
          override: true

      - name: Enable cache
        # https://github.com/marketplace/actions/rust-cache
        uses: Swatinem/rust-cache@v1

      - name: Cargo version
        uses: actions-rs/cargo@v1
        # https://github.com/marketplace/actions/rust-cargo
        with:
          command: version

      - name: Cargo build
        uses: actions-rs/cargo@v1
        # https://github.com/marketplace/actions/rust-cargo
        with:
          command: build
          args: --release

  cargo_build_arm7_32bit:
    name: cargo build for armv7 32bit
    runs-on: Ubuntu-20.04
    needs: [cargo-fmt, cargo-clippy]

    steps:
      - name: checkout
        uses: actions/checkout@v2

      - name: enable toolchain via github action
        uses: actions-rs/toolchain@v1
        with:
          toolchain: 1.58.1
          target: armv7-unknown-linux-gnueabihf
          override: true

      - name: Enable cache
        # https://github.com/marketplace/actions/rust-cache
        uses: Swatinem/rust-cache@v1

      - name: build cross release for target
        uses: actions-rs/cargo@v1
        # https://github.com/marketplace/actions/rust-cargo
        with:
          use-cross: true
          command: build
          args: --release --target=armv7-unknown-linux-gnueabihf

  cargo_build_tests_arm7_32bit:
    name: cargo build tests for armv7 32bit
    runs-on: Ubuntu-20.04
    needs: [cargo-fmt, cargo-clippy]

    steps:
      - name: checkout
        uses: actions/checkout@v2

      - name: enable toolchain via github action
        # https://github.com/actions-rs/toolchain
        uses: actions-rs/toolchain@v1
        with:
          toolchain: 1.58.1
          target: armv7-unknown-linux-gnueabihf
          override: true

      - name: Enable cache
        # https://github.com/marketplace/actions/rust-cache
        uses: Swatinem/rust-cache@v1

      - name: Build tests cross release for target
        uses: actions-rs/cargo@v1
        # https://github.com/marketplace/actions/rust-cargo
        with:
          use-cross: true
          command: test
          args: --release --no-run --target=armv7-unknown-linux-gnueabihf
<<<<<<< HEAD

  cargo-msrv:
    name: Run cargo msrv
    runs-on: Ubuntu-20.04
    needs: [cargo-fmt, cargo-clippy]

    steps:
      - name: Checkout
        uses: actions/checkout@v2

      - name: enable toolchain via github action
        uses: actions-rs/toolchain@v1
        with:
          toolchain: 1.58.1
          override: true

      - name: Enable cache
        # https://github.com/marketplace/actions/rust-cache
        uses: Swatinem/rust-cache@v1

      - name: Cargo install msrv
        uses: actions-rs/cargo@v1
        # https://github.com/marketplace/actions/rust-cargo
        with:
          command: install
          args: cargo-msrv

      - name: Cargo msrv --version
        uses: actions-rs/cargo@v1
        # https://github.com/marketplace/actions/rust-cargo
        with:
          command: msrv
          args: --version

      - name: Cargo msrv
        uses: actions-rs/cargo@v1
        # https://github.com/marketplace/actions/rust-cargo
        with:
          command: msrv
          #args: --minimum 1.58.1
          # unclear why, but checking against 1.57 tells us that 1.58.1 is
          # fine and checking against 1.58.1 fails
          args: --minimum 1.57.0
=======
>>>>>>> 9efe6589
<|MERGE_RESOLUTION|>--- conflicted
+++ resolved
@@ -119,7 +119,7 @@
       - name: enable toolchain via github action
         uses: actions-rs/toolchain@v1
         with:
-          toolchain: 1.58.1
+          toolchain: 1.58
           override: true
 
       - name: Enable cache
@@ -195,49 +195,3 @@
           use-cross: true
           command: test
           args: --release --no-run --target=armv7-unknown-linux-gnueabihf
-<<<<<<< HEAD
-
-  cargo-msrv:
-    name: Run cargo msrv
-    runs-on: Ubuntu-20.04
-    needs: [cargo-fmt, cargo-clippy]
-
-    steps:
-      - name: Checkout
-        uses: actions/checkout@v2
-
-      - name: enable toolchain via github action
-        uses: actions-rs/toolchain@v1
-        with:
-          toolchain: 1.58.1
-          override: true
-
-      - name: Enable cache
-        # https://github.com/marketplace/actions/rust-cache
-        uses: Swatinem/rust-cache@v1
-
-      - name: Cargo install msrv
-        uses: actions-rs/cargo@v1
-        # https://github.com/marketplace/actions/rust-cargo
-        with:
-          command: install
-          args: cargo-msrv
-
-      - name: Cargo msrv --version
-        uses: actions-rs/cargo@v1
-        # https://github.com/marketplace/actions/rust-cargo
-        with:
-          command: msrv
-          args: --version
-
-      - name: Cargo msrv
-        uses: actions-rs/cargo@v1
-        # https://github.com/marketplace/actions/rust-cargo
-        with:
-          command: msrv
-          #args: --minimum 1.58.1
-          # unclear why, but checking against 1.57 tells us that 1.58.1 is
-          # fine and checking against 1.58.1 fails
-          args: --minimum 1.57.0
-=======
->>>>>>> 9efe6589
