--- conflicted
+++ resolved
@@ -2,11 +2,11 @@
 
 on:
   push:
-    branches: [ main, continuous_integration ]
+    branches: [ main ]
   workflow_dispatch:
-    branches: [ main, continuous_integration ]
+    branches: [ main ]
   pull_request:
-    branches: [ main, continuous_integration ]
+    branches: [ main ]
 
 env:
   CARGO_TERM_COLOR: always
@@ -94,73 +94,6 @@
           command: build
           args: --release
 
-<<<<<<< HEAD
-  cargo-tarpaulin:
-
-    name: Run cargo tarpaulin
-    runs-on: Ubuntu-20.04
-    needs: [cargo-fmt, cargo-clippy]
-    continue-on-error: true # Only temporarily !!!
-
-    steps:
-
-      - name: Checkout
-        uses: actions/checkout@v2
-
-      - name: Install rust v1.54.0
-        uses: actions-rs/toolchain@v1
-        with:
-          toolchain: "1.54.0"
-          override: true
-
-      - name: Enable cache
-        # https://github.com/marketplace/actions/rust-cache
-        uses: Swatinem/rust-cache@v1
-
-      - name: install libssl
-        run: sudo apt install libssl-dev
-
-      - name: Cargo install tarpaulin
-        uses: actions-rs/cargo@v1
-        # https://github.com/marketplace/actions/rust-cargo
-        with:
-          command: install
-          args: cargo-tarpaulin
-
-      - name: Cargo tarpaulin
-        continue-on-error: true # Only temporarily !!!
-        uses: actions-rs/cargo@v1
-        # https://github.com/marketplace/actions/rust-cargo
-        with:
-          command: tarpaulin
-          args: --skip-clean --avoid-cfg-tarpaulin -v --out Xml
-
-      - name: Upload to codecov.io
-        uses: codecov/codecov-action@v1
-        with:
-          token: ${{secrets.CODECOV_TOKEN}}
-
-  cargo-audit:
-
-    name: Run cargo audit
-    runs-on: Ubuntu-20.04
-    needs: [cargo-fmt, cargo-clippy]
-    continue-on-error: true # Only temporarily !!!
-
-
-    steps:
-
-      - name: Checkout
-        uses: actions/checkout@v2
-
-      - name: Cargo audit
-        uses: actions-rs/cargo@v1
-        # https://github.com/marketplace/actions/rust-cargo
-        with:
-          command: audit
-
-=======
->>>>>>> 29fd3563
   cargo-outdated:
 
     name: Run cargo outdated
