name: system-test-offsite

on:
  workflow_dispatch:
    branches: [ main, continuous_integration]
  workflow_run:
    workflows: ["integration-test-workflow"]
    branches: [main, continuous_integration]
    types:
      - completed

env:
  CARGO_TERM_COLOR: always

jobs:

  install-and-use-rpi-all-offsite:
    runs-on: [self-hosted, Linux, ARM, offsiteall ]
    if: ${{ github.event.workflow_run.conclusion == 'success' }}

    steps:
      - name: checkout
        uses: actions/checkout@v2

      - name: Download artifact debian packages
        uses: dawidd6/action-download-artifact@v2
        # https://github.com/marketplace/actions/download-workflow-artifact
        with:
          github_token: ${{secrets.GITHUB_TOKEN}}
          workflow: build-workflow.yml
          workflow_conclusion: success
          branch: continuous_integration
          name: debian-packages-armv7-unknown-linux-gnueabihf
          path: debian-package_unpack

      - name: delete old publisher
        run: rm -f /home/pi/examples/sawtooth_publisher

      - name: Download artifact examples
        uses: dawidd6/action-download-artifact@v2
        # https://github.com/marketplace/actions/download-workflow-artifact
        with:
          github_token: ${{secrets.GITHUB_TOKEN}}
          workflow: build-workflow.yml
          workflow_conclusion: success
          branch: continuous_integration
          name: examples_armv7-unknown-linux-gnueabihf
          path: /home/pi/examples

      # mosquitto-clients is required for system test only, but has dependency on libmosquitto1.
      # therefore, we need to purge it here, and mosquitto-clients is required only for RPi.
      - name: purge packages
        run: sudo dpkg -P tedge_agent tedge_mapper tedge_apt_plugin tedge mosquitto-clients mosquitto libmosquitto1 collectd-core
        continue-on-error: true

      - name: install packages
        run: sudo apt-get --assume-yes install mosquitto-clients mosquitto libmosquitto1 collectd-core

      - name: install packages
        run: sudo dpkg -i ./debian-package_unpack/*.deb

      - name: run tedge help
        run: tedge --help

        # replace the default config file with tedge custom config file
      - name: configure collectd
        run: sudo cp "/etc/tedge/contrib/collectd/collectd.conf" "/etc/collectd/collectd.conf"

      - name: chmod publisher
        run: chmod +x /home/pi/examples/sawtooth_publisher

      - name: Download artifact
        uses: dawidd6/action-download-artifact@v2
        # https://github.com/marketplace/actions/download-workflow-artifact
        with:
          github_token: ${{secrets.GITHUB_TOKEN}}
          workflow: build-workflow.yml
          workflow_conclusion: success
          branch: continuous_integration
          name: tedge_dummy_plugin_armv7-unknown-linux-gnueabihf
          path: /home/pi/tedge_dummy_plugin

<<<<<<< HEAD
      - name: chmod publisher
=======
      - name: chmod dummy_plugin
>>>>>>> 7554dbc1
        run: chmod +x /home/pi/tedge_dummy_plugin/tedge_dummy_plugin

      - name: Run Smoke Test
        run: ./ci/ci_smoke_test.sh
        env:
          C8YPASS: ${{ secrets.SECRET_C8YPASS }}
          C8YUSERNAME: ${{ secrets.SECRET_C8YUSERNAME }}
          C8YTENANT: ${{secrets.SECRET_C8YTENANT}}
          C8YDEVICE: ${{ secrets.SECRET_C8YDEVICE_OFFSITE_ALL }}
          C8YDEVICEID: ${{ secrets.SECRET_C8YDEVICEID_OFFSITE_ALL }}
          TEBASEDIR: /home/pi/actions-runner/_work/thin-edge.io/thin-edge.io/
          EXAMPLEDIR: /home/pi/examples
          C8YURL: https://thin-edge-io.eu-latest.cumulocity.com

  system-test-all-offsite:
    needs: [install-and-use-rpi-all-offsite]
    runs-on: [self-hosted, Linux, ARM, offsiteall]
    continue-on-error: true

    steps:

    - name: checkout
      uses: actions/checkout@v2

    - name: Run all Tests
      continue-on-error: true
      run:  bash  ./ci/ci_run_all_tests.sh
      env:
            C8YPASS: ${{ secrets.SECRET_C8YPASS }}
            C8YUSERNAME: ${{ secrets.SECRET_C8YUSERNAME }}
            C8YDEVICE: ${{ secrets.SECRET_C8YDEVICE_OFFSITE_ALL }}
            C8YTENANT: ${{secrets.SECRET_C8YTENANT}}
            C8YDEVICEID: ${{ secrets.SECRET_C8YDEVICEID_OFFSITE_ALL }}
            TEBASEDIR: /home/pi/actions-runner/_work/thin-edge.io/thin-edge.io/
            EXAMPLEDIR: /home/pi/examples
            C8YURL: https://thin-edge-io.eu-latest.cumulocity.com

    - name: Run all plugin tests
      continue-on-error: true
      run:  bash  ./ci/ci_run_all_plugin_tests.sh
      env:
            C8YPASS: ${{ secrets.SECRET_C8YPASS }}
            C8YUSERNAME: ${{ secrets.SECRET_C8YUSERNAME }}
            C8YDEVICE: ${{ secrets.SECRET_C8YDEVICE_OFFSITE_ALL }}
            C8YTENANT: ${{secrets.SECRET_C8YTENANT}}
            C8YDEVICEID: ${{ secrets.SECRET_C8YDEVICEID_OFFSITE_ALL }}
            TEBASEDIR: /home/pi/actions-runner/_work/thin-edge.io/thin-edge.io/
            EXAMPLEDIR: /home/pi/examples
            C8YURL: https://thin-edge-io.eu-latest.cumulocity.com

    - name: Run all sm tests
      continue-on-error: true
      run:  bash  ./ci/ci_run_all_sm_tests.sh
      env:
            C8YPASS: ${{ secrets.SECRET_C8YPASS }}
            C8YUSERNAME: ${{ secrets.SECRET_C8YUSERNAME }}
            C8YDEVICE: ${{ secrets.SECRET_C8YDEVICE_OFFSITE_ALL }}
            C8YTENANT: ${{secrets.SECRET_C8YTENANT}}
            C8YDEVICEID: ${{ secrets.SECRET_C8YDEVICEID_OFFSITE_ALL }}
            TEBASEDIR: /home/pi/actions-runner/_work/thin-edge.io/thin-edge.io/
            EXAMPLEDIR: /home/pi/examples
            C8YURL: https://thin-edge-io.eu-latest.cumulocity.com

    - name: upload results as zip
      # https://github.com/marketplace/actions/upload-a-build-artifact
      uses: actions/upload-artifact@v2
      with:
        name: offsite_results_${{ github.run_number }}
        path: tests/
<|MERGE_RESOLUTION|>--- conflicted
+++ resolved
@@ -80,11 +80,7 @@
           name: tedge_dummy_plugin_armv7-unknown-linux-gnueabihf
           path: /home/pi/tedge_dummy_plugin
 
-<<<<<<< HEAD
-      - name: chmod publisher
-=======
       - name: chmod dummy_plugin
->>>>>>> 7554dbc1
         run: chmod +x /home/pi/tedge_dummy_plugin/tedge_dummy_plugin
 
       - name: Run Smoke Test
@@ -98,6 +94,8 @@
           TEBASEDIR: /home/pi/actions-runner/_work/thin-edge.io/thin-edge.io/
           EXAMPLEDIR: /home/pi/examples
           C8YURL: https://thin-edge-io.eu-latest.cumulocity.com
+
+# System Test Workflow
 
   system-test-all-offsite:
     needs: [install-and-use-rpi-all-offsite]
