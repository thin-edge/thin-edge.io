--- conflicted
+++ resolved
@@ -1,3 +1,4 @@
+
 name: build-workflow
 
 on:
@@ -7,11 +8,7 @@
     types:
       - completed
   workflow_dispatch:
-<<<<<<< HEAD
     branches: [ main, continuous_integration ]
-=======
-    branches: [main]
->>>>>>> 315f0104
 
 env:
   CARGO_TERM_COLOR: always
@@ -87,17 +84,6 @@
           path: target/release/examples/sawtooth_publisher
 
   build_matrix_arm:
-<<<<<<< HEAD
-
-    name: Build packages for targets
-    runs-on: Ubuntu-20.04
-    if: ${{ github.event.workflow_run.conclusion == 'success' }}
-
-    strategy:
-      matrix:
-        # Currently only arm targets, as we use a custom strip binary !
-        target: [armv7-unknown-linux-gnueabihf, arm-unknown-linux-gnueabihf, armv7-unknown-linux-musleabihf]
-=======
     name: Build tedge and mapper Debian for armv7
     runs-on: Ubuntu-20.04
     if: ${{ github.event.workflow_run.conclusion == 'success' }}
@@ -112,7 +98,6 @@
             armv7-unknown-linux-gnueabihf,
             armv7-unknown-linux-musleabihf,
           ]
->>>>>>> 315f0104
 
     steps:
       - name: checkout
@@ -152,34 +137,6 @@
           command: build
           args: --release --target=${{ matrix.target }}
 
-<<<<<<< HEAD
-#      - name: strip binaries (cargo deb fails to strip)
-#        # IMHO cargo-strip does not work on debian for other targets
-#        # -> https://github.com/guedou/cargo-strip
-#        # TODO This does not seem to work right
-#        uses: actions-rs/cargo@v1
-#        # https://github.com/marketplace/actions/rust-cargo
-#        with:
-#          use-cross: true
-#          command: strip
-#          args: --target=${{ matrix.target }}
-
-      - name: Install our own binutils
-        run: sudo apt-get --assume-yes install binutils-arm-linux-gnueabihf
-
-      - name: Strip workaround tedge
-        run: arm-linux-gnueabihf-strip target/${{ matrix.target }}/release/tedge
-
-      - name: Strip workaround tedge_mapper
-        run: arm-linux-gnueabihf-strip target/${{ matrix.target }}/release/tedge_mapper
-
-      - name: build tedge debian package for target
-        uses: actions-rs/cargo@v1
-        # https://github.com/marketplace/actions/rust-cargo
-        with:
-          command: deb
-          args: -p tedge --no-strip --no-build --target=${{ matrix.target }}
-=======
       # armv7 uses `arm-linux-gnueabihf-strip`; aarch64 uses `aarch64-linux-gnu-strip`
       # It appears `aarch64-linux-gnu-strip` seems to work explicitly on other arm bins but not other way around.
       - name: Install binutils to add `strip` for striping arm binaries
@@ -193,40 +150,27 @@
 
       - name: Strip tedge_apt_plugin
         run: arm-linux-gnueabihf-strip target/${{ matrix.target }}/release/tedge_apt_plugin || aarch64-linux-gnu-strip target/${{ matrix.target }}/release/tedge_apt_plugin
->>>>>>> 315f0104
+
+      - name: build tedge debian package for target
+        uses: actions-rs/cargo@v1
+        # https://github.com/marketplace/actions/rust-cargo
+        with:
+          command: deb
+          args: -p tedge --no-strip --no-build --target=${{ matrix.target }}
 
       - name: build tedge_mapper debian package for target
         uses: actions-rs/cargo@v1
         # https://github.com/marketplace/actions/rust-cargo
         with:
           command: deb
-<<<<<<< HEAD
           args: -p tedge_mapper --no-strip --no-build --target=${{ matrix.target }}
-=======
-          args: -p tedge --no-strip --no-build --target=${{ matrix.target }}
->>>>>>> 315f0104
-
-      - name: build collectd_mapper debian package for target
-        uses: actions-rs/cargo@v1
-        # https://github.com/marketplace/actions/rust-cargo
-        with:
-          command: deb
-<<<<<<< HEAD
-          args: -p collectd_mapper --no-strip --no-build --target=${{ matrix.TARGET }}
-=======
-          args: -p tedge_mapper --no-strip --no-build --target=${{ matrix.target }}
->>>>>>> 315f0104
 
       - name: build tedge_apt_plugin debian package for target
         uses: actions-rs/cargo@v1
         # https://github.com/marketplace/actions/rust-cargo
         with:
           command: deb
-<<<<<<< HEAD
-          args: -p collectd_mapper --no-strip --no-build --target=${{ matrix.target }}
-=======
           args: -p tedge_apt_plugin --no-strip --no-build --target=${{ matrix.target }}
->>>>>>> 315f0104
 
       - name: build examples
         uses: actions-rs/cargo@v1
@@ -235,12 +179,9 @@
           use-cross: true
           command: build
           args: --release --examples --target=${{ matrix.target }}
-<<<<<<< HEAD
 
       - name: Strip workaround sawtooth_publisher
         run: arm-linux-gnueabihf-strip target/${{ matrix.target }}/release/examples/sawtooth_publisher
-=======
->>>>>>> 315f0104
 
       - name: upload debian packages as zip
         # https://github.com/marketplace/actions/upload-a-build-artifact
@@ -254,8 +195,4 @@
         uses: actions/upload-artifact@v2
         with:
           name: examples_${{ matrix.target }}
-<<<<<<< HEAD
-          path: target/${{ matrix.target }}/release/examples/sawtooth_publisher
-=======
-          path: target/${{ matrix.target }}/release/examples/sawtooth_publisher
->>>>>>> 315f0104
+          path: target/${{ matrix.target }}/release/examples/sawtooth_publisher