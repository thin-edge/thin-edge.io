#!/usr/bin/bash

# Run all available system-tests.
# Note: Needs a bash shell to run
#
# Expected environment variables to be set:
# C8YPASS : Cumulocity password
# C8YUSERNAME : Cumolocity username
# C8YTENANT : Cumolocity tenant
# C8YDEVICE : The device name
# C8YDEVICEID : The device ID in Cumolocity
# TIMEZONE : Your timezone (temporary)
# TEBASEDIR : Base directory for the Thin-Edge repo
# EXAMPLEDIR : The direcory of the sawtooth example
# C8YURL : e.g. https://thin-edge-io.eu-latest.cumulocity.com

set -e

cd $TEBASEDIR

# Check if clients are installed
dpkg -s mosquitto-clients

# Run all PySys tests

python3 -m venv ~/env-pysys
source ~/env-pysys/bin/activate
pip3 install -r tests/requirements.txt
cd tests/PySys/

sudo tedge config set software.plugin.default apt

pysys.py run -v DEBUG 'apt_*' -XmyPlatform='container'

sudo cp sm/plugins/tedge_docker_plugin/tedge_docker_plugin.sh /etc/tedge/sm-plugins/docker

pysys.py run -v DEBUG 'docker_*' -XmyPlatform='container' -Xdockerplugin='dockerplugin'

<<<<<<< HEAD
rm -f /etc/tedge/sm-plugins/docker
=======
sudo rm -f /etc/tedge/sm-plugins/docker
>>>>>>> 7554dbc1

sudo tedge config unset software.plugin.default

deactivate<|MERGE_RESOLUTION|>--- conflicted
+++ resolved
@@ -36,11 +36,7 @@
 
 pysys.py run -v DEBUG 'docker_*' -XmyPlatform='container' -Xdockerplugin='dockerplugin'
 
-<<<<<<< HEAD
-rm -f /etc/tedge/sm-plugins/docker
-=======
 sudo rm -f /etc/tedge/sm-plugins/docker
->>>>>>> 7554dbc1
 
 sudo tedge config unset software.plugin.default
 
