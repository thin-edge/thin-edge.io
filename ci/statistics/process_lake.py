#!/usr/bin/python3
"""Process data in the process lake
"""

# python3.9 -m venv env-bigquery
# source ~/env-bigquery/bin/activate
# pip install numpy
# pip install --upgrade google-cloud-bigquery
#
# export GOOGLE_APPLICATION_CREDENTIALS="/home/micha/Project-SAG/Statistics/sturdy-mechanic-312713-14b2e55c4ad0.json"

import argparse
import sys
import time
import logging
import json
import subprocess
import os
import os.path
from pathlib import Path
import numpy as np
from numpy.core.records import array

import databases as db


def unzip_results(lake):
    """Unzip all folders in the data lake"""
    p = Path(lake)
    for child in p.iterdir():
        if child.is_dir():
            logging.debug(child.name)
            pass
        elif child.name.endswith(".zip"):
            logging.debug(child.name)
            new_name = child.name.removesuffix(".zip")
            new_folder = f"{new_name}_unpack/"
            if not os.path.exists(os.path.join(lake, new_folder)):
                proc = subprocess.run(["unzip", child.name, "-d", new_folder], cwd=lake)


<<<<<<< HEAD
#def get_measurement_folders(lake: Path) -> list[Path]:
def get_measurement_folders(lake):
=======
# def get_measurement_folders(lake: Path) -> list[Path]: # invalid in python 3.8
def get_measurement_folders(lake):
    """Retrive all folders with measurements in canonical order"""
>>>>>>> ccb68509
    path = Path(lake)
    pathlist = sorted(
        Path(lake).glob("*_unpack"),
        key=lambda _: int(_.name.split("_")[1].split(".")[0]),
    )
    pathnames = []
    for path in pathlist:
        pathnames.append(path.name)
    return pathnames


def get_relevant_measurement_folders(lake, earliest_valid):
    """Retrive a list of relevant test folders"""
    folders = get_measurement_folders(lake)
    relevant_folders = []
    valid = False
    for folder in folders:
        if folder == earliest_valid:
            valid = True
        if valid:
            relevant_folders.append(folder)

    processing_range = len(relevant_folders)
    if processing_range == 0:
        raise SystemError("No reports found")
    logging.info(relevant_folders[-processing_range])

    assert relevant_folders[-processing_range] == earliest_valid

    logging.info(f"Procesing Range {processing_range}")

    logging.info("Procesing Build Numbers:")
    for m in relevant_folders[-processing_range:]:
        logging.info(m.split("_")[1])
    logging.info("")

    return relevant_folders, processing_range


def generate(style, show, lake, testdata):
    """Generate postprocessed databases and upload them
    Parameters:
    """

    client, dbo, integer, conn = db.get_database(style)

    logging.info("Unzip Results")
    unzip_results(lake)

    logging.info("Sumarize List")

    # last earliest valid test run is 'results_107_unpack'
    earliest_valid = "results_107_unpack"

    relevant_folders, processing_range = get_relevant_measurement_folders(
        lake, testdata, earliest_valid
    )

    logging.info("Postprocessing")

    # Currently we are measuring for 60s and 120s
    data_length = 60
    data_length_long = 120


    cpu_array = db.CpuHistory(
        lake,
        "ci_cpu_measurement_tedge_mapper",
        processing_range,
        data_length,
        client,
        testdata,
    )

    cpu_array_mosquitto = db.CpuHistory(
        lake,
        "ci_cpu_measurement_mosquitto",
        processing_range,
        data_length,
        client,
        testdata,
    )

    cpu_array_long = db.CpuHistory(
        lake,
        "ci_cpu_measurement_tedge_mapper_long",
        processing_range,
        data_length_long,
        client,
        testdata,
    )

    cpu_array_long_mosquitto = db.CpuHistory(
        lake,
        "ci_cpu_measurement_mosquitto_long",
        processing_range,
        data_length_long,
        client,
        testdata,
    )

    mem_array = db.MemoryHistory(
        lake,
        "ci_mem_measurement_tedge_mapper",
        processing_range,
        data_length,
        client,
        testdata,
    )

    cpu_hist_array = db.CpuHistoryStacked(
        lake, "ci_cpu_hist", processing_range, data_length, client, testdata
    )

    measurements = db.MeasurementMetadata(
        lake, "ci_measurents", processing_range, data_length, client, testdata
    )

    cpu_array.postprocess(
        relevant_folders,
        "publish_sawmill_record_statistics",
        "stat_mapper_stdout",
        "tedge_mapper",
    )

    cpu_array_mosquitto.postprocess(
        relevant_folders,
        "publish_sawmill_record_statistics",
        "stat_mosquitto_stdout",
        "mosquitto",
    )

    cpu_array_long.postprocess(
        relevant_folders,
        "publish_sawmill_record_statistics_long",
        "stat_mapper_stdout",
        "tedge_mapper",
    )

    cpu_array_long_mosquitto.postprocess(
        relevant_folders,
        "publish_sawmill_record_statistics_long",
        "stat_mosquitto_stdout",
        "mosquitto",
    )

    mem_array.postprocess(
        relevant_folders,
        "publish_sawmill_record_statistics",
        "statm_mapper_stdout",
        "tedge_mapper",
    )

    measurements.postprocess(relevant_folders)

    cpu_hist_array.postprocess(relevant_folders, cpu_array)

    if show:
        cpu_array.show()
        cpu_array_mosquitto.show()
        cpu_array_long.show()
        mem_array.show()
        cpu_hist_array.show()
        cpu_array_long_mosquitto.show()
        measurements.show()

    logging.info("Uploading")

    cpu_array.update_table()
    cpu_array_mosquitto.update_table()
    cpu_array_long.update_table()
    mem_array.update_table()
    cpu_hist_array.update_table()
    cpu_array_long_mosquitto.update_table()
    measurements.update_table()

    logging.info("Done")


def main():
    """Main entry point"""

    logging.basicConfig(level=logging.INFO)

    parser = argparse.ArgumentParser()
    parser.add_argument("style", type=str, help="Database style: [none, google]")
    parser.add_argument(
        "-t",
        "--testdata",
        action="store_true",
        help="Use test data sets",
        required=False,
    )
    parser.add_argument(
        "-s",
        "--show",
        action="store_true",
        help="Show data with matplotlib",
        required=False,
    )
    parser.add_argument(
        "-v", "--verbose", action="store_true", help="Verbose", required=False
    )
    args = parser.parse_args()

    testdata = args.testdata
    style = args.style
    show = args.show
    verbose = args.verbose

    assert style in ["google", "none"]  #'ms'

    if testdata:
        logging.info("Using test data lake")
        lake = os.path.expanduser("~/DataLakeTest")
    else:
        logging.info("Using real data lake")
        lake = os.path.expanduser("~/DataLake")

    if verbose:
        logging.info("Enabling verbose mode")
        logging.basicConfig(level=logging.DEBUG)

    generate(style, show, lake, testdata)


if __name__ == "__main__":
    main()<|MERGE_RESOLUTION|>--- conflicted
+++ resolved
@@ -39,14 +39,7 @@
                 proc = subprocess.run(["unzip", child.name, "-d", new_folder], cwd=lake)
 
 
-<<<<<<< HEAD
-#def get_measurement_folders(lake: Path) -> list[Path]:
-def get_measurement_folders(lake):
-=======
-# def get_measurement_folders(lake: Path) -> list[Path]: # invalid in python 3.8
-def get_measurement_folders(lake):
-    """Retrive all folders with measurements in canonical order"""
->>>>>>> ccb68509
+def get_measurement_folders(lake: Path) -> list[Path]:
     path = Path(lake)
     pathlist = sorted(
         Path(lake).glob("*_unpack"),
