--- conflicted
+++ resolved
@@ -30,14 +30,6 @@
 
 CMD_PUBLISH_JSON = "sawtooth_publisher %s %s 1 flux"
 
-def is_timezone_aware(stamp):#:datetime):
-    # determine if object is timezone aware or naive
-    # https://docs.python.org/3/library/datetime.html?highlight=tzinfo#determining-if-an-object-is-aware-or-naive
-
-    if stamp.tzinfo !=  None and stamp.tzinfo.utcoffset(stamp) != None:
-        return True
-    else:
-        return False
 
 def is_timezone_aware(stamp):  #:datetime):
     """determine if object is timezone aware or naive
@@ -74,15 +66,10 @@
 
     time.sleep(3)
 
-<<<<<<< HEAD
-def retrieve_data(user, device_id, password, tenant, verbose, timeslot) \
-    -> Tuple[requests.models.Response, datetime]:
-=======
 
 def retrieve_data(
     user, device_id, password, tenant, verbose, timeslot
 ) -> Tuple[requests.models.Response, datetime]:
->>>>>>> da9ac3de
     """Download via REST"""
 
     time_to = datetime.now(timezone.utc).replace(microsecond=0)
@@ -99,16 +86,12 @@
     cloud = "eu-latest.cumulocity.com"
 
     url = f"https://{user}.{cloud}/measurement/measurements"
-<<<<<<< HEAD
-    payload = {'source': device_id, 'pageSize':PAGE_SIZE, 'dateFrom':date_from, 'dateTo':date_to}
-=======
     payload = {
         "source": device_id,
         "pageSize": PAGE_SIZE,
         "dateFrom": date_from,
         "dateTo": date_to,
     }
->>>>>>> da9ac3de
     auth = bytes(f"{tenant}/{user}:{password}", "utf-8")
     header = {b"Authorization": b"Basic " + base64.b64encode(auth)}
 
@@ -121,11 +104,7 @@
     req = requests.get(url, params=payload, headers=header)
 
     if verbose:
-<<<<<<< HEAD
-        print('Requested URL:', req.url)
-=======
         print("Requested URL:", req.url)
->>>>>>> da9ac3de
 
     if req.status_code != 200:
         print("Http request failed !!!")
@@ -155,13 +134,8 @@
             # dateutil.parser.isoparse is available in the third-party package dateutil.
             # https://dateutil.readthedocs.io/en/stable/parser.html#dateutil.parser.isoparse
 
-<<<<<<< HEAD
-            tstamp=tstamp[:-1]
-            tstamp += '+00:00'
-=======
             tstamp = tstamp[:-1]
             tstamp += "+00:00"
->>>>>>> da9ac3de
 
         tstampiso = datetime.fromisoformat(tstamp)
 
@@ -185,13 +159,9 @@
     else:
         print("Timestamp verification FAILED")
         return False
-<<<<<<< HEAD
-=======
 
     return True
->>>>>>> da9ac3de
-
-    return True
+
 
 def assert_values(
     mode, user, device_id, password, tenant, verbose, publish_amount, timeslot
