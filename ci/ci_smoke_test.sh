--- conflicted
+++ resolved
@@ -92,11 +92,8 @@
 
 sudo tedge config list
 
-<<<<<<< HEAD
-=======
 # Note: This will always upload a new certificate. From time to time
 # we should delete the old ones in c8y
->>>>>>> d17d0ad5
 sudo -E tedge cert upload c8y --user $C8YUSERNAME
 
 cat /etc/mosquitto/mosquitto.conf
@@ -130,6 +127,3 @@
 
 # Uses thin-edge JSON for publishing
 ./ci/roundtrip_local_to_c8y.py -m JSON -pub ./examples/ -u $C8YUSERNAME -t $C8YTENANT -pass $C8YPASS -id $C8YDEVICEID
-
-# Disconnect the bridge
-sudo tedge disconnect c8y