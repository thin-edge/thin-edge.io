--- conflicted
+++ resolved
@@ -46,10 +46,5 @@
 deactivate
 
 sudo tedge config unset software.plugin.default
-<<<<<<< HEAD
-rm -f /etc/tedge/sm-plugins/docker
-rm -f /etc/tedge/sm-plugins/fruits
-=======
 sudo rm -f /etc/tedge/sm-plugins/docker
-sudo rm -f /etc/tedge/sm-plugins/fruits
->>>>>>> 7554dbc1
+sudo rm -f /etc/tedge/sm-plugins/fruits