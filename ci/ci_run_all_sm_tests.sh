#!/usr/bin/bash

# Run all available system-tests.
# Note: Needs a bash shell to run
#
# Expected environment variables to be set:
# C8YPASS : Cumulocity password
# C8YUSERNAME : Cumolocity username
# C8YTENANT : Cumolocity tenant
# C8YDEVICE : The device name
<<<<<<< HEAD
# TIMEZONE : Your timezone (temporary)
=======
>>>>>>> 9a2f75b2
# TEBASEDIR : Base directory for the Thin-Edge repo
# EXAMPLEDIR : The direcory of the sawtooth example
# C8YURL : e.g. https://thin-edge-io.eu-latest.cumulocity.com

set -e


cd $TEBASEDIR

# Check if clients are installed
dpkg -s mosquitto-clients

sudo cp plugins/tedge_docker_plugin/tedge_docker_plugin.sh /etc/tedge/sm-plugins/docker

# Assume that the pi user has a precompiled dummy plugin
# use a standard path for the others
if [ $(whoami) == "pi" ];
  then
    sudo cp /home/pi/tedge_dummy_plugin/tedge_dummy_plugin /etc/tedge/sm-plugins/fruits
  else
    sudo cp $HOME/thin-edge.io/target/release/tedge_dummy_plugin /etc/tedge/sm-plugins/fruits
fi

sudo chmod +x /etc/tedge/sm-plugins/docker
sudo chmod +x /etc/tedge/sm-plugins/fruits

sudo tedge config set software.plugin.default apt

sudo mkdir -p /tmp/.tedge_dummy_plugin/

sudo cp tests/PySys/software_management_end_to_end/dummy_plugin_configuration/list-valid.0 /tmp/.tedge_dummy_plugin/list-valid.0

# Run all PySys tests

python3 -m venv ~/env-pysys
source ~/env-pysys/bin/activate
pip3 install -r tests/requirements.txt

export C8YDEVICEID=$(python3 ./ci/find_device_id.py --tenant $C8YTENANT --user $C8YUSERNAME --device $C8YDEVICE --url $C8YURL)

cd tests/PySys/

# Run all software management tests, including the ones for the
# fake- and the  docker plugin
set +e
pysys.py run --record -v DEBUG 'SoftwareManagement.*' -XmyPlatform='smcontainer' -Xdockerplugin='dockerplugin' -Xfakeplugin='fakeplugin'
set -e

deactivate

sudo tedge config unset software.plugin.default
sudo rm -f /etc/tedge/sm-plugins/docker
sudo rm -f /etc/tedge/sm-plugins/fruits

mv __pysys_junit_xml pysys_junit_xml_sm<|MERGE_RESOLUTION|>--- conflicted
+++ resolved
@@ -8,10 +8,6 @@
 # C8YUSERNAME : Cumolocity username
 # C8YTENANT : Cumolocity tenant
 # C8YDEVICE : The device name
-<<<<<<< HEAD
-# TIMEZONE : Your timezone (temporary)
-=======
->>>>>>> 9a2f75b2
 # TEBASEDIR : Base directory for the Thin-Edge repo
 # EXAMPLEDIR : The direcory of the sawtooth example
 # C8YURL : e.g. https://thin-edge-io.eu-latest.cumulocity.com
