#!/usr/bin/bash

# Run all available system-tests.
# Note: Needs a bash shell to run
#
# Expected environment variables to be set:
# C8YPASS : Cumulocity password
# C8YUSERNAME : Cumolocity username
# C8YTENANT : Cumolocity tenant
# C8YDEVICE : The device name
# C8YDEVICEID : The device ID in Cumolocity
# TIMEZONE : Your timezone (temporary)
# TEBASEDIR : Base directory for the Thin-Edge repo
# EXAMPLEDIR : The direcory of the sawtooth example

set -e

cd $TEBASEDIR

# Check if clients are installed
dpkg -s mosquitto-clients

<<<<<<< HEAD
# Install necessary packages
# TODO: Not available on buster
# sudo apt install -y junitparser

=======
>>>>>>> 0f539f75
# Run all PySys tests

python3 -mvenv ~/env-pysys

source ~/env-pysys/bin/activate

pip3 install -r tests/requirements.txt

cd tests/PySys/
<<<<<<< HEAD

# Don't use -V this will might reveal secret credentials

pysys.py run --record

#pysys.py run --record -c 100 c8y_restart_bridge

# TODO: Not available on buster
#junitparser merge __pysys_junit_xml/* all_tests_junit.xml

# TODO: Not available on buster
#junit2html all_tests_junit.xml all_tests_junit.html

=======
pysys.py run
>>>>>>> 0f539f75
deactivate<|MERGE_RESOLUTION|>--- conflicted
+++ resolved
@@ -20,23 +20,18 @@
 # Check if clients are installed
 dpkg -s mosquitto-clients
 
-<<<<<<< HEAD
 # Install necessary packages
 # TODO: Not available on buster
 # sudo apt install -y junitparser
 
-=======
->>>>>>> 0f539f75
 # Run all PySys tests
 
-python3 -mvenv ~/env-pysys
-
+python3 -m venv ~/env-pysys
 source ~/env-pysys/bin/activate
 
 pip3 install -r tests/requirements.txt
 
 cd tests/PySys/
-<<<<<<< HEAD
 
 # Don't use -V this will might reveal secret credentials
 
@@ -50,7 +45,4 @@
 # TODO: Not available on buster
 #junit2html all_tests_junit.xml all_tests_junit.html
 
-=======
-pysys.py run
->>>>>>> 0f539f75
 deactivate