--- conflicted
+++ resolved
@@ -32,34 +32,13 @@
 
 dpkg -s mosquitto-clients
 
-<<<<<<< HEAD
-# Install necessary packages
-# TODO: Not available on buster
-# sudo apt install -y junitparser
-
-=======
->>>>>>> 0c30f9ff
 ./ci/configure_bridge.sh
 
 # Run all PySys tests
 
 python3 -m venv ~/env-pysys
 source ~/env-pysys/bin/activate
-
 pip3 install -r tests/requirements.txt
-
 cd tests/PySys/
-
-# Don't use -v DEBUG as this will might reveal secret credentials
-
-pysys.py run --record
-
-#pysys.py run --record -c 100 c8y_restart_bridge
-
-# TODO: Not available on buster
-#junitparser merge __pysys_junit_xml/* all_tests_junit.xml
-
-# TODO: Not available on buster
-#junit2html all_tests_junit.xml all_tests_junit.html
-
+pysys.py run
 deactivate