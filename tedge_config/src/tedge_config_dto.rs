//! Crate-private plain-old data-type used for serialization.

use crate::*;
use serde::{Deserialize, Serialize};

#[derive(Debug, Default, Deserialize, Serialize)]
#[serde(deny_unknown_fields)]
pub(crate) struct TEdgeConfigDto {
    /// Captures the device specific configurations
    #[serde(default)]
    pub(crate) device: DeviceConfigDto,

    /// Captures the configurations required to connect to Cumulocity
    #[serde(default)]
    pub(crate) c8y: CumulocityConfigDto,

    #[serde(default)]
    pub(crate) azure: AzureConfigDto,

    #[serde(default)]
    pub(crate) mosquitto: MosquittoConfigDto,
}

/// Represents the device specific configurations defined in the [device] section
/// of the thin edge configuration TOML file
#[derive(Debug, Default, Deserialize, Serialize)]
#[serde(deny_unknown_fields)]
pub(crate) struct DeviceConfigDto {
    /// The unique id of the device (DEPRECATED)
    /// This id is now derived from the device certificate
    #[serde(rename(deserialize = "id"), skip_serializing)]
    pub(crate) _id: Option<String>,

    /// Path where the device's private key is stored.
    /// Defaults to $HOME/.tedge/tedge-private.pem
    pub(crate) key_path: Option<FilePath>,

    /// Path where the device's certificate is stored.
    /// Defaults to $HOME/.tedge/tedge-certificate.crt
    pub(crate) cert_path: Option<FilePath>,
}

/// Represents the Cumulocity specific configurations defined in the
/// [c8y] section of the thin edge configuration TOML file
#[derive(Debug, Default, Deserialize, Serialize)]
#[serde(deny_unknown_fields)]
pub(crate) struct CumulocityConfigDto {
    /// Preserves the current status of the connection
    pub(crate) connect: Option<String>,

    /// Endpoint URL of the Cumulocity tenant
    pub(crate) url: Option<ConnectUrl>,

    /// The path where Cumulocity root certificate(s) are stored.
    /// The value can be a directory path as well as the path of the direct certificate file.
    pub(crate) root_cert_path: Option<FilePath>,

    /// Boolean whether Azure mapper adds timestamp or not.
    pub(crate) mapper_timestamp: Option<bool>,
}

#[derive(Debug, Default, Deserialize, Serialize)]
#[serde(deny_unknown_fields)]
pub(crate) struct AzureConfigDto {
    pub(crate) connect: Option<String>,
    pub(crate) url: Option<ConnectUrl>,
    pub(crate) root_cert_path: Option<FilePath>,
<<<<<<< HEAD
}

#[derive(Debug, Default, Deserialize, Serialize)]
#[serde(deny_unknown_fields)]
pub(crate) struct MosquittoConfigDto {
    pub(crate) port: Option<u16>,
=======
    pub(crate) mapper_timestamp: Option<bool>,
>>>>>>> bbead824
}<|MERGE_RESOLUTION|>--- conflicted
+++ resolved
@@ -65,14 +65,11 @@
     pub(crate) connect: Option<String>,
     pub(crate) url: Option<ConnectUrl>,
     pub(crate) root_cert_path: Option<FilePath>,
-<<<<<<< HEAD
+    pub(crate) mapper_timestamp: Option<bool>,
 }
 
 #[derive(Debug, Default, Deserialize, Serialize)]
 #[serde(deny_unknown_fields)]
 pub(crate) struct MosquittoConfigDto {
     pub(crate) port: Option<u16>,
-=======
-    pub(crate) mapper_timestamp: Option<bool>,
->>>>>>> bbead824
 }