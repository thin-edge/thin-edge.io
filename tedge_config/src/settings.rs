--- conflicted
+++ resolved
@@ -126,7 +126,7 @@
     type Value = FilePath;
 }
 
-<<<<<<< HEAD
+
 #[derive(Debug, Copy, Clone, Eq, PartialEq)]
 pub struct MosquittoPortSetting;
 
@@ -139,7 +139,8 @@
     );
 
     type Value = Port;
-=======
+}
+
 ///
 /// Boolean whether Azure mapper should add timestamp if timestamp is not added in the incoming payload.
 ///
@@ -157,5 +158,5 @@
     );
 
     type Value = Flag;
->>>>>>> bbead824
+
 }