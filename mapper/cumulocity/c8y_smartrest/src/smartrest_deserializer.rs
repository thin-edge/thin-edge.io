--- conflicted
+++ resolved
@@ -178,13 +178,6 @@
     // so we add a ':'
     let mut date_string: String = Deserialize::deserialize(deserializer)?;
     let str_size = date_string.len();
-<<<<<<< HEAD
-    date_string = date_string[0..str_size - 2].to_string()
-        + ":"
-        + &date_string[str_size - 2..str_size].to_string();
-
-    match OffsetDateTime::parse(&date_string, &format_description::well_known::Rfc3339) {
-=======
     // check if `date_string` does not have a colon.
     let date_string_end = &date_string.split('+').last();
     date_string = match date_string_end {
@@ -196,8 +189,7 @@
         _ => date_string,
     };
 
-    match DateTime::parse_from_rfc3339(&date_string) {
->>>>>>> 565f924c
+    match OffsetDateTime::parse(&date_string, &format_description::well_known::Rfc3339) {
         Ok(result) => Ok(result),
         Err(e) => Err(D::Error::custom(&format!("Error: {}", e))),
     }
