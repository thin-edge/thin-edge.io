//! A library to translate the ThinEdgeJson into C8yJson
//! Takes thin_edge_json bytes and returns c8y json bytes
//!
//! ```
//! use c8y_translator_lib::CumulocityJson;
//! let single_value_thin_edge_json = r#"{
//!        "time": "2020-06-22T17:03:14.000+02:00",
//!        "temperature": 23,
//!        "pressure": 220
//!     }"#;
//! let output = CumulocityJson::from_thin_edge_json(
//!             &String::from(single_value_thin_edge_json).into_bytes());
//! ```

use chrono::format::ParseError;
use chrono::prelude::*;
use json::JsonValue;
use std::fmt;

/// ThinEdgeJson is represented in this struct
/// Since json does not understand DateTime format, the time stamp is represented as a string
/// Before populating the struct members the thinedge json values and names will be validated

pub struct ThinEdgeJson {
    time_stamp: String,
    values: Vec<ThinEdgeValue>,
}

enum ThinEdgeValue {
    Single(SingleValueMeasurement),
    Multi(MultiValueMeasurement),
}

pub struct SingleValueMeasurement {
    name: String,
    value: f64,
}

pub struct MultiValueMeasurement {
    name: String,
    values: Vec<SingleValueMeasurement>,
}

#[derive(Debug, Eq, PartialEq)]
pub struct CumulocityJson {
    c8y_json: JsonValue,
}

impl ThinEdgeJson {
    pub fn from_utf8(
        input: &[u8],
        timestamp: DateTime<Utc>,
    ) -> Result<ThinEdgeJson, ThinEdgeJsonError> {
        let json_string = std::str::from_utf8(input)?;
        match json::parse(&json_string) {
            Ok(thin_edge_obj) => ThinEdgeJson::from_json(thin_edge_obj, timestamp),
            Err(err) => Err(ThinEdgeJsonError::InvalidJson(err)),
        }
    }

    ///Confirms that the json is in thin-edge json format or not
    fn from_json(
        input: json::JsonValue,
        timestamp: DateTime<Utc>,
    ) -> Result<ThinEdgeJson, ThinEdgeJsonError> {
        let mut measurements = vec![];
        let mut timestamp = timestamp.to_rfc3339();
        match &input {
            JsonValue::Object(thin_edge_obj) => {
                for (k, v) in thin_edge_obj.iter() {
                    match v {
                        //Single Value object
                        JsonValue::Number(num) => {
                            let single_value_measurement =
                                SingleValueMeasurement::new(k, (*num).into())?;
                            measurements.push(ThinEdgeValue::Single(single_value_measurement));
                        }
                        //Multi value object
                        JsonValue::Object(multi_value_thin_edge_object) => {
                            let multi_value_measurement =
                                MultiValueMeasurement::new(k, multi_value_thin_edge_object)?;
                            measurements.push(ThinEdgeValue::Multi(multi_value_measurement));
                        }
                        //Short String value object
                        JsonValue::Short(short_value) => {
                            if k.eq("time") {
                                timestamp = ThinEdgeJson::check_timestamp_for_iso8601_complaint(
                                    short_value,
                                )?;
                            } else {
                                return Err(ThinEdgeJsonError::InvalidThinEdgeJson {
                                    name: String::from(k),
                                });
                            }
                        }
                        _ => {
                            return Err(ThinEdgeJsonError::InvalidThinEdgeJson {
                                name: String::from(k),
                            });
                        }
                    }
                }
                Ok(ThinEdgeJson {
                    time_stamp: timestamp,
                    values: measurements,
                })
            }
            _ => Err(ThinEdgeJsonError::InvalidThinEdgeJson {
                name: input.to_string(),
            }),
        }
    }

    fn check_timestamp_for_iso8601_complaint(value: &str) -> Result<String, ThinEdgeJsonError> {
        //Parse fails if timestamp is not is8601 complaint
        DateTime::parse_from_rfc3339(&value)?;
        Ok(String::from(value))
    }
}

impl SingleValueMeasurement {
    fn new(name: &str, value: f64) -> Result<Self, ThinEdgeJsonError> {
        if name.ne("time") && name.ne("type") {
            if value == 0.0 || value.is_normal() {
                let single_value = SingleValueMeasurement {
                    name: String::from(name),
                    value,
                };
                Ok(single_value)
            } else {
                Err(ThinEdgeJsonError::InvalidThinEdgeJsonValue {
                    name: String::from(name),
                })
            }
        } else {
            Err(ThinEdgeJsonError::ThinEdgeReservedWordError {
                value: String::from(name),
            })
        }
    }
}

impl MultiValueMeasurement {
    fn new(name: &str, multi_value_obj: &json::object::Object) -> Result<Self, ThinEdgeJsonError> {
        let mut single_values = vec![];

        for (k, v) in multi_value_obj.iter() {
            println!("k: {}", k);
            match v {
                JsonValue::Number(num) => {
                    //Single Value object
                    let single_value_measurement = SingleValueMeasurement::new(k, (*num).into())?;
                    single_values.push(single_value_measurement);
                }
                JsonValue::Object(_object) => {
                    return Err(ThinEdgeJsonError::InvalidThinEdgeHierarchy {
                        name: String::from(k),
                    })
                }
                _ => {
                    return Err(ThinEdgeJsonError::InvalidThinEdgeJsonValue {
                        name: String::from(name),
                    })
                }
            }
        }
        Ok(MultiValueMeasurement {
            name: String::from(name),
            values: single_values,
        })
    }
}

impl CumulocityJson {
    fn new(timestamp: &str, c8y_msg_type: &str) -> CumulocityJson {
        let json_object: JsonValue = JsonValue::new_object();
        let mut c8y_object: CumulocityJson = CumulocityJson {
            c8y_json: json_object,
        };
        c8y_object.c8y_json = JsonValue::new_object();
        c8y_object.insert_into_json_object("type", c8y_msg_type.into());
        c8y_object.insert_into_json_object("time", timestamp.into());

        c8y_object
    }

    ///Convert from thinedgejson to c8y_json
    pub fn from_thin_edge_json(input: &[u8]) -> Result<Vec<u8>, ThinEdgeJsonError> {
<<<<<<< HEAD
        //let measurements = ThinEdgeJson::from_utf8(input)?;
        Ok(Self::from_thin_edge_json_with_time_stamp(
            input,
            Utc::now(),
=======
        let measurements = ThinEdgeJson::from_utf8(input)?;
        Ok(Self::from_thin_edge_json_with_time_stamp(
            input,
            &measurements.time_stamp,
>>>>>>> 5c1610a5
        )?)
    }

    fn from_thin_edge_json_with_time_stamp(
        input: &[u8],
<<<<<<< HEAD
        time_stamp: DateTime<Utc>,
    ) -> Result<Vec<u8>, ThinEdgeJsonError> {
        let measurements = ThinEdgeJson::from_utf8(input, time_stamp)?;
        let mut c8y_object = CumulocityJson::new(&measurements.time_stamp, "ThinEdgeMeasurement");
=======
        time_stamp: &str,
    ) -> Result<Vec<u8>, ThinEdgeJsonError> {
        let measurements = ThinEdgeJson::from_utf8(input)?;
        let mut c8y_object = CumulocityJson::new(&time_stamp, "ThinEdgeMeasurement");
>>>>>>> 5c1610a5
        for v in measurements.values.iter() {
            match v {
                ThinEdgeValue::Single(thin_edge_single_value_measurement) => {
                    c8y_object.translate_into_c8y_single_value_object(
                        &thin_edge_single_value_measurement,
                    );
                }
                ThinEdgeValue::Multi(thin_edge_multi_value_measurement) => {
                    c8y_object
                        .translate_into_c8y_multi_value_object(&thin_edge_multi_value_measurement);
                }
            }
        }
        Ok(c8y_object.deserialize_c8y_json())
    }

    fn translate_into_c8y_single_value_object(&mut self, single: &SingleValueMeasurement) {
        let single_value_object: JsonValue = JsonValue::new_object();
        let mut single_value_c8y_object: CumulocityJson = CumulocityJson {
            c8y_json: single_value_object,
        };
        single_value_c8y_object.insert_into_json_object(
            &single.name,
            CumulocityJson::create_value_object(single.value.into()),
        );

        self.insert_into_json_object(&single.name, single_value_c8y_object.c8y_json);
    }

    fn translate_into_c8y_multi_value_object(&mut self, multi: &MultiValueMeasurement) {
        let multi_value_object: JsonValue = JsonValue::new_object();
        let mut multi_value_c8y_object: CumulocityJson = CumulocityJson {
            c8y_json: multi_value_object,
        };
        for s in multi.values.iter() {
            multi_value_c8y_object.insert_into_json_object(&s.name, s.value.into());
            multi_value_c8y_object.insert_into_json_object(
                &s.name,
                CumulocityJson::create_value_object(s.value.into()),
            );
        }
        self.insert_into_json_object(&multi.name, multi_value_c8y_object.c8y_json);
    }

    ///We are sure that the insert call will not fail and panic
    fn insert_into_json_object(&mut self, name: &str, value: JsonValue) {
        self.c8y_json.insert(name, value).unwrap();
    }

    fn create_value_object(value: JsonValue) -> JsonValue {
        let json_object = JsonValue::new_object();
        let mut value_object: CumulocityJson = CumulocityJson {
            c8y_json: json_object,
        };

        value_object.insert_into_json_object("value", value);
        value_object.c8y_json
    }

    pub fn deserialize_c8y_json(&mut self) -> Vec<u8> {
        self.c8y_json.to_string().into_bytes()
    }
}

impl fmt::Display for CumulocityJson {
    fn fmt(&self, f: &mut fmt::Formatter) -> fmt::Result {
        write!(f, "{}", self.c8y_json)
    }
}

#[derive(thiserror::Error, Debug, Eq, PartialEq)]
pub enum ThinEdgeJsonError {
    #[error("Invalid utf8 error")]
    InvalidUTF8(#[from] std::str::Utf8Error),

    #[error("Invalid json error")]
    InvalidJson(#[from] json::Error),

    #[error("Invalid thinedge json error at: {name:?}")]
    InvalidThinEdgeJson { name: String },

    #[error("Invalid thinedge json value : {name:?}")]
    InvalidThinEdgeJsonValue { name: String },

    #[error("Thinedge reserved word error: {value:?}")]
    ThinEdgeReservedWordError { value: String },

    #[error("Timestamp is not in ISO8601 format")]
    InvalidTimeStamp(#[from] ParseError),

    #[error("Invalid thinedge hierarchy: {name:?}")]
    InvalidThinEdgeHierarchy { name: String },
}

#[cfg(test)]
#[macro_use]
extern crate pretty_assertions;

#[cfg(test)]
mod tests {
    use super::*;
    #[test]
    fn check_single_value_translation() {
        let single_value_thin_edge_json = r#"{
                  "temperature": 23,
                  "pressure": 220
               }"#;

        let utc_time_now: DateTime<Utc> = Utc::now();

        let type_string = "{\"type\": \"ThinEdgeMeasurement\",";

        let body_of_message = "\"temperature\": {
               \"temperature\": {
                       \"value\": 23
                       }
              },
              \"pressure\": {
                  \"pressure\": {
                      \"value\": 220
                  }
              }
         }";

        let expected_output = format!(
            "{} \"time\":\"{}\",{}",
            type_string,
            utc_time_now.to_rfc3339(),
            body_of_message
        );

        let output = CumulocityJson::from_thin_edge_json_with_time_stamp(
            &String::from(single_value_thin_edge_json).into_bytes(),
<<<<<<< HEAD
            utc_time_now,
=======
            &utc_time_now.to_rfc3339(),
>>>>>>> 5c1610a5
        );
        let vec = output.unwrap();
        assert_eq!(
            expected_output.split_whitespace().collect::<String>(),
            String::from_utf8(vec)
                .unwrap()
                .split_whitespace()
                .collect::<String>()
        );
    }

    #[test]
    fn check_thin_edge_translation_with_time_stamp() {
        let single_value_thin_edge_json = r#"{
                  "time" : "2013-06-22T17:03:14.000+02:00",
                  "temperature": 23,
                  "pressure": 220
               }"#;

        let expected_output = r#"{
                     "type": "ThinEdgeMeasurement",
                     "time": "2013-06-22T17:03:14.000+02:00",
                     "temperature": {
                         "temperature": {
                               "value": 23
                         }
                    },
                    "pressure" : {
                       "pressure": {
                          "value" : 220
                          }
                       }
                  }"#;

        let output = CumulocityJson::from_thin_edge_json(
            &String::from(single_value_thin_edge_json).into_bytes(),
        );
        match output {
            Ok(vec) => {
                assert_eq!(
                    expected_output.split_whitespace().collect::<String>(),
                    String::from_utf8(vec)
                        .unwrap()
                        .split_whitespace()
                        .collect::<String>()
                );
            }
            Err(e) => {
                eprintln!("Error is {}", e);
            }
        }
    }

    #[test]
    fn check_multi_value_translation() {
        let utc_time_now: DateTime<Utc> = Utc::now();
        let type_string = "{\"type\": \"ThinEdgeMeasurement\",";

        let input = r#"{
                "temperature": 25 ,
                "location": {
                      "latitude": 32.54,
                      "longitude": -117.67,
                      "altitude": 98.6
                  },
                "pressure": 98
        }"#;

        let body_of_message = "

            \"temperature\": {
                \"temperature\": {
                    \"value\": 25
                 }
            },
           \"location\": {
                \"latitude\": {
                   \"value\": 32.54
                 },
                \"longitude\": {
                  \"value\": -117.67
                },
                \"altitude\": {
                  \"value\": 98.6
               }
          },
         \"pressure\": {
            \"pressure\": {
                 \"value\": 98
            }
          }
        }";

        let expected_output = format!(
            "{} \"time\":\"{}\",{}",
            type_string,
            utc_time_now.to_rfc3339(),
            body_of_message
        );
        let output = CumulocityJson::from_thin_edge_json_with_time_stamp(
            &String::from(input).into_bytes(),
<<<<<<< HEAD
            utc_time_now,
=======
            &utc_time_now.to_rfc3339(),
>>>>>>> 5c1610a5
        );
        let vec = output.unwrap();
        assert_eq!(
            expected_output.split_whitespace().collect::<String>(),
            String::from_utf8(vec)
                .unwrap()
                .split_whitespace()
                .collect::<String>()
        );
    }

    #[test]
    //Thin-edge-json should not have string value, except type and time
    fn check_thin_edge_json_with_string_value() {
        let string_value_thin_edge_json = r#"{
           "time" : "2013-06-22T17:03:14.000+02:00",
           "temperature": 50,
           "pressure": "20"
          }"#;

        let expected_output = r#"Invalid thinedge json error at: "pressure""#;
        let output = CumulocityJson::from_thin_edge_json(
            &String::from(string_value_thin_edge_json).into_bytes(),
        );

        match output {
            Err(e) => {
                assert_eq!(expected_output, e.to_string());
            }
            _ => {}
        }
    }

    #[test]
    //Thin-edge-json should not have boolean value
    fn check_thin_edge_json_with_boolean_value() {
        let string_value_thin_edge_json = r#"{
           "time" : "2013-06-22T17:03:14.000+02:00",
           "temperature": true,
           "pressure": 220
          }"#;

        let expected_output = r#"Invalid thinedge json error at: "temperature""#;
        let output = CumulocityJson::from_thin_edge_json(
            &String::from(string_value_thin_edge_json).into_bytes(),
        );

        match output {
            Err(e) => {
                assert_eq!(expected_output, e.to_string());
            }
            _ => {}
        }
    }

    #[test]
    //Thin-edge-json supports one level of heirarchy
    fn check_thin_edge_with_more_than_1_level_heirarchy() {
        let multi_level_heirarchy = r#"{
                "location": {
                      "latitude": 32.54,
                      "longitude": -117.67,
                      "altitude": 98.6,
                      "area": {
                         "breadth": 32.54,
                         "depth": 117.67
                      }
                  },
                "pressure": 98
        }"#;
        let expected_output = r#"Invalid thinedge hierarchy: "area""#;
        let output =
            CumulocityJson::from_thin_edge_json(&String::from(multi_level_heirarchy).into_bytes());

        match output {
            Err(e) => {
                assert_eq!(expected_output, e.to_string());
            }
            _ => {}
        }
    }
    #[test]
    //Thin-edge-json should not have reserved words type as keys
    fn check_type_reserved_word_as_key() {
        let string_value_thin_edge_json = r#"{
           "time" : "2013-06-22T17:03:14.000+02:00",
           "type": 40,
           "pressure": 220
          }"#;

        let expected_output = r#"Thinedge reserved word error: "type""#;
        let output = CumulocityJson::from_thin_edge_json(
            &String::from(string_value_thin_edge_json).into_bytes(),
        );

        match output {
            Err(e) => {
                assert_eq!(expected_output, e.to_string());
            }
            _ => {}
        }
    }

    #[test]
    //Thin-edge-json should not have reserved words time as keys
    fn check_time_reserved_word_as_key() {
        let string_value_thin_edge_json = r#"{
           "time" : "2013-06-22T17:03:14.000+02:00",
           "time": 40,
           "pressure": 220
          }"#;

        let expected_output = r#"Thinedge reserved word error: "time""#;
        let output = CumulocityJson::from_thin_edge_json(
            &String::from(string_value_thin_edge_json).into_bytes(),
        );

        match output {
            Err(e) => {
                assert_eq!(expected_output, e.to_string());
            }
            _ => {}
        }
    }
    #[test]
    //Invalid json
    fn check_invalid_json_format() {
        let string_value_thin_edge_json = r#"{
           "time" : "2013-06-22T17:03:14.000+02:00",
           "time": 40,
           "pressure": 220;
          }"#;

        let expected_output = "Invalid json error";
        let output = CumulocityJson::from_thin_edge_json(
            &String::from(string_value_thin_edge_json).into_bytes(),
        );

        match output {
            Err(e) => {
                assert_eq!(expected_output, e.to_string());
            }
            _ => {}
        }
    }

    use proptest::prelude::*;

    proptest! {
            #[test]
            fn it_works_for_any_measurement(measurement in r#"[a-z]{3,6}"#) {
                let input = format!(r#""time: "2013-06-22T17:03:14.000+02:00",{{
                            "{}": 123
                          }}"#, measurement);
                let time = "2013-06-22T17:03:14.000+02:00";
                let time_utc : DateTime<Utc> = time.parse().unwrap();
                let expected_output = format!(r#"{{
                                  "type": "ThinEdgeMeasurement",
                                  "time": "{}",
                                  "{}": {{
                                  "{}": {{
                                  "value": 123
                                 }}
                                 }}
                                }}"#, time_utc.to_rfc3339(), measurement, measurement);


        match CumulocityJson::from_thin_edge_json(
                    &String::from(input).into_bytes(),
                ) {
                    Ok(vec) => {
                        assert_eq!(
                            expected_output.split_whitespace().collect::<String>(),
                            String::from_utf8(vec)
                                .unwrap()
                                .split_whitespace()
                                .collect::<String>()
                        );
                    }
                    Err(e) => {
                        eprintln!("Error is {}", e);
                    }
                }
        }
    }
}<|MERGE_RESOLUTION|>--- conflicted
+++ resolved
@@ -186,33 +186,18 @@
 
     ///Convert from thinedgejson to c8y_json
     pub fn from_thin_edge_json(input: &[u8]) -> Result<Vec<u8>, ThinEdgeJsonError> {
-<<<<<<< HEAD
-        //let measurements = ThinEdgeJson::from_utf8(input)?;
         Ok(Self::from_thin_edge_json_with_time_stamp(
             input,
             Utc::now(),
-=======
-        let measurements = ThinEdgeJson::from_utf8(input)?;
-        Ok(Self::from_thin_edge_json_with_time_stamp(
-            input,
-            &measurements.time_stamp,
->>>>>>> 5c1610a5
         )?)
     }
 
     fn from_thin_edge_json_with_time_stamp(
         input: &[u8],
-<<<<<<< HEAD
         time_stamp: DateTime<Utc>,
     ) -> Result<Vec<u8>, ThinEdgeJsonError> {
         let measurements = ThinEdgeJson::from_utf8(input, time_stamp)?;
         let mut c8y_object = CumulocityJson::new(&measurements.time_stamp, "ThinEdgeMeasurement");
-=======
-        time_stamp: &str,
-    ) -> Result<Vec<u8>, ThinEdgeJsonError> {
-        let measurements = ThinEdgeJson::from_utf8(input)?;
-        let mut c8y_object = CumulocityJson::new(&time_stamp, "ThinEdgeMeasurement");
->>>>>>> 5c1610a5
         for v in measurements.values.iter() {
             match v {
                 ThinEdgeValue::Single(thin_edge_single_value_measurement) => {
@@ -346,11 +331,7 @@
 
         let output = CumulocityJson::from_thin_edge_json_with_time_stamp(
             &String::from(single_value_thin_edge_json).into_bytes(),
-<<<<<<< HEAD
             utc_time_now,
-=======
-            &utc_time_now.to_rfc3339(),
->>>>>>> 5c1610a5
         );
         let vec = output.unwrap();
         assert_eq!(
@@ -452,11 +433,7 @@
         );
         let output = CumulocityJson::from_thin_edge_json_with_time_stamp(
             &String::from(input).into_bytes(),
-<<<<<<< HEAD
             utc_time_now,
-=======
-            &utc_time_now.to_rfc3339(),
->>>>>>> 5c1610a5
         );
         let vec = output.unwrap();
         assert_eq!(
