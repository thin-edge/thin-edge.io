--- conflicted
+++ resolved
@@ -1,13 +1,9 @@
 use chrono::prelude::*;
+use json_writer::JsonWriter;
 use thin_edge_json::{json::ThinEdgeJsonError, measurement::GroupedMeasurementVisitor};
-use json_writer::JsonWriter;
 
 pub struct C8yJsonSerializer {
-<<<<<<< HEAD
-    buffer: String,
-=======
     json: JsonWriter,
->>>>>>> 20657b25
     is_within_group: bool,
     needs_separator: bool,
     timestamp_present: bool,
@@ -47,14 +43,6 @@
 impl C8yJsonSerializer {
     pub fn new(default_timestamp: DateTime<FixedOffset>) -> Self {
         let capa = 1024; // XXX: Choose a capacity based on expected JSON length.
-<<<<<<< HEAD
-        let mut buffer = String::with_capacity(capa);
-
-        buffer.push_str(r#"{"type": "ThinEdgeMeasurement""#);
-
-        Self {
-            buffer,
-=======
         let mut json = JsonWriter::with_capacity(capa);
 
         json.write_open_obj();
@@ -63,7 +51,6 @@
 
         Self {
             json,
->>>>>>> 20657b25
             is_within_group: false,
             needs_separator: true,
             timestamp_present: false,
@@ -82,48 +69,12 @@
 
         assert!(self.timestamp_present);
 
-<<<<<<< HEAD
-        self.buffer.push('}');
-=======
         self.json.write_close_obj();
->>>>>>> 20657b25
         Ok(())
     }
 
     pub fn bytes(mut self) -> Result<Vec<u8>, C8yJsonSerializationError> {
         self.end()?;
-<<<<<<< HEAD
-        Ok(self.buffer.into())
-    }
-
-    fn write_key(&mut self, key: &str) {
-        self.write_str(key);
-        self.buffer.push(':');
-    }
-
-    fn write_str(&mut self, s: &str) {
-        self.buffer.push('"');
-        self.buffer.push_str(s);
-        self.buffer.push('"');
-    }
-
-    fn write_f64(&mut self, value: f64) -> std::fmt::Result {
-        use std::fmt::Write;
-        self.buffer.write_fmt(format_args!("{}", value))
-    }
-
-    fn write_value_obj(&mut self, value: f64) -> std::fmt::Result {
-        self.buffer.push('{');
-        self.write_key("value");
-        self.write_f64(value)?;
-        self.buffer.push('}');
-        Ok(())
-    }
-
-    pub fn into_string(self) -> Result<String, C8yJsonSerializationError> {
-        String::from_utf8(self.bytes()?)
-            .map_err(C8yJsonSerializationError::InvalidUtf8ConversionToString)
-=======
         Ok(self.json.into_string().into())
     }
 
@@ -133,7 +84,6 @@
         self.json.write_f64(value)?;
         self.json.write_close_obj();
         Ok(())
->>>>>>> 20657b25
     }
 }
 
@@ -146,19 +96,12 @@
         }
 
         if self.needs_separator {
-<<<<<<< HEAD
-            self.buffer.push(',');
-        }
-
-        self.write_key("time");
-        self.write_str(timestamp.to_rfc3339().as_str());
-=======
             self.json.write_separator();
         }
 
         self.json.write_key_noescape("time");
-        self.json.write_str_noescape(timestamp.to_rfc3339().as_str());
->>>>>>> 20657b25
+        self.json
+            .write_str_noescape(timestamp.to_rfc3339().as_str());
 
         self.needs_separator = true;
         self.timestamp_present = true;
@@ -167,35 +110,20 @@
 
     fn measurement(&mut self, key: &str, value: f64) -> Result<(), Self::Error> {
         if self.needs_separator {
-<<<<<<< HEAD
-            self.buffer.push(',');
-=======
             self.json.write_separator();
->>>>>>> 20657b25
         } else {
             self.needs_separator = true;
         }
 
-<<<<<<< HEAD
-        self.write_key(key);
-=======
         self.json.write_key_noescape(key);
->>>>>>> 20657b25
 
         if self.is_within_group {
             self.write_value_obj(value)?;
         } else {
-<<<<<<< HEAD
-            self.buffer.push('{');
-            self.write_key(key);
-            self.write_value_obj(value)?;
-            self.buffer.push('}');
-=======
             self.json.write_open_obj();
             self.json.write_key_noescape(key);
             self.write_value_obj(value)?;
             self.json.write_close_obj();
->>>>>>> 20657b25
         }
         Ok(())
     }
@@ -206,17 +134,10 @@
         }
 
         if self.needs_separator {
-<<<<<<< HEAD
-            self.buffer.push(',');
-        }
-        self.write_key(group);
-        self.buffer.push('{');
-=======
             self.json.write_separator();
         }
         self.json.write_key_noescape(group);
         self.json.write_open_obj();
->>>>>>> 20657b25
         self.needs_separator = false;
         self.is_within_group = true;
         Ok(())
@@ -227,14 +148,17 @@
             return Err(MeasurementStreamError::UnexpectedEndOfGroup.into());
         }
 
-<<<<<<< HEAD
-        self.buffer.push('}');
-=======
         self.json.write_close_obj();
->>>>>>> 20657b25
         self.needs_separator = true;
         self.is_within_group = false;
         Ok(())
+    }
+}
+
+impl C8yJsonSerializer {
+    pub fn into_string(&mut self) -> Result<String, C8yJsonSerializationError> {
+        self.end()?;
+        Ok(self.json.clone().into_string())
     }
 }
 
