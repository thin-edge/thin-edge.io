--- conflicted
+++ resolved
@@ -128,30 +128,6 @@
 }
 
 #[cfg(test)]
-<<<<<<< HEAD
-
-mod tests {
-    use assert_json_diff::*;
-    use serde_json::json;
-
-    use super::*;
-    use chrono::{offset::FixedOffset, DateTime, Local};
-    fn test_timestamp() -> DateTime<FixedOffset> {
-        let local_time_now: DateTime<Local> = Local::now();
-        local_time_now.with_timezone(local_time_now.offset())
-    }
-    #[test]
-    fn serialize_single_value_message() {
-        let mut serializer = C8yJsonSerializer::new().unwrap();
-        let timestamp = test_timestamp();
-        serializer.timestamp(timestamp).unwrap();
-        serializer.measurement("temperature", 25.5).unwrap();
-        let output = serializer.bytes().unwrap();
-
-        let expected_output = json!({
-            "type": "ThinEdgeMeasurement",
-            "time": timestamp.to_rfc3339(),
-=======
 mod tests {
     use anyhow::Result;
     use assert_json_diff::*;
@@ -174,7 +150,6 @@
         let expected_output = json!({
             "type": "ThinEdgeMeasurement",
             "time": "2021-06-22T17:03:14.123456789+05:00",
->>>>>>> 4e0ebe15
             "temperature":{
                 "temperature":{
                     "value": 25.5
@@ -183,30 +158,6 @@
         });
 
         assert_json_eq!(
-<<<<<<< HEAD
-            serde_json::from_slice::<serde_json::Value>(&output).unwrap(),
-            expected_output
-        );
-    }
-    #[test]
-    fn serialize_multi_value_message() {
-        let mut serializer = C8yJsonSerializer::new().unwrap();
-        let timestamp = test_timestamp();
-        serializer.timestamp(timestamp).unwrap();
-        serializer.measurement("temperature", 25.5).unwrap();
-        serializer.start_group("location").unwrap();
-        serializer.measurement("alti", 2100.4).unwrap();
-        serializer.measurement("longi", 2200.4).unwrap();
-        serializer.measurement("lati", 2300.4).unwrap();
-        serializer.end_group().unwrap();
-        serializer.measurement("pressure", 255.2).unwrap();
-
-        let output = serializer.bytes().unwrap();
-
-        let expected_output = json!({
-            "type": "ThinEdgeMeasurement",
-            "time": timestamp.to_rfc3339(),
-=======
             serde_json::from_slice::<serde_json::Value>(&output)?,
             expected_output
         );
@@ -233,7 +184,6 @@
         let expected_output = json!({
             "type": "ThinEdgeMeasurement",
             "time": "2021-06-22T17:03:14.123456789+05:00",
->>>>>>> 4e0ebe15
             "temperature":{
                 "temperature":{
                     "value": 25.5
@@ -259,76 +209,6 @@
         });
 
         assert_json_eq!(
-<<<<<<< HEAD
-            serde_json::from_slice::<serde_json::Value>(&output).unwrap(),
-            expected_output
-        );
-    }
-
-    #[test]
-    fn serialize_empty_message() {
-        let serializer = C8yJsonSerializer::new().unwrap();
-        let expected_output: Vec<u8> = format!(r#"{{"type": "ThinEdgeMeasurement"}}"#).into_bytes();
-        let output = serializer.bytes().unwrap();
-
-        assert_eq!(expected_output.to_vec(), output);
-    }
-
-    #[test]
-    fn serialize_timestamp_message() {
-        let mut serializer = C8yJsonSerializer::new().unwrap();
-        let timestamp = test_timestamp();
-        serializer.timestamp(timestamp).unwrap();
-        let expected_output: Vec<u8> = format!(
-            r#"{{"type": "ThinEdgeMeasurement","time":"{}"}}"#,
-            timestamp.to_rfc3339()
-        )
-        .into();
-        let output = serializer.bytes().unwrap();
-        assert_eq!(expected_output, output);
-    }
-
-    #[test]
-    fn serialize_timestamp_within_group() {
-        let mut serializer = C8yJsonSerializer::new().unwrap();
-        let timestamp = test_timestamp();
-        serializer.start_group("location").unwrap();
-        let result = serializer.timestamp(timestamp);
-        let expected_error = "Unexpected time stamp within a group";
-        assert_eq!(expected_error, result.unwrap_err().to_string());
-    }
-
-    #[test]
-    fn serialize_unexpected_end_of_group() {
-        let mut serializer = C8yJsonSerializer::new().unwrap();
-        serializer.measurement("alti", 2100.4).unwrap();
-        serializer.measurement("longi", 2200.4).unwrap();
-        let result = serializer.end_group();
-        let expected_error = "Unexpected end of group";
-        assert_eq!(expected_error, result.unwrap_err().to_string());
-    }
-
-    #[test]
-    fn serialize_unexpected_start_of_group() {
-        let mut serializer = C8yJsonSerializer::new().unwrap();
-        serializer.start_group("location").unwrap();
-        serializer.measurement("alti", 2100.4).unwrap();
-        serializer.measurement("longi", 2200.4).unwrap();
-        let result = serializer.start_group("location2");
-        let expected_error = "Unexpected start of group";
-        assert_eq!(expected_error, result.unwrap_err().to_string());
-    }
-
-    #[test]
-    fn serialize_unexpected_end_of_message() {
-        let mut serializer = C8yJsonSerializer::new().unwrap();
-        serializer.start_group("location").unwrap();
-        serializer.measurement("alti", 2100.4).unwrap();
-        serializer.measurement("longi", 2200.4).unwrap();
-        let expected_error = "Unexpected end of data";
-        let result = serializer.bytes();
-        assert_eq!(expected_error, result.unwrap_err().to_string());
-=======
             serde_json::from_slice::<serde_json::Value>(&output)?,
             expected_output
         );
@@ -441,6 +321,5 @@
         );
 
         Ok(())
->>>>>>> 4e0ebe15
     }
 }