--- conflicted
+++ resolved
@@ -16,11 +16,8 @@
 proptest = "0.10"
 assert-json-diff = "2"
 serde_json = "1"
-<<<<<<< HEAD
-=======
 assert_matches = "1.5.0"
 anyhow = "1.0.40"
->>>>>>> 4e0ebe15
 
 [features]
 # use: #[cfg(feature="integration-test")]
