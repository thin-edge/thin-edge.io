use mqtt_client::{Client, Message, MqttClient};
use std::sync::Arc;
use tracing::{error, info, instrument};

use crate::collectd_mapper::batcher::MessageBatch;
use crate::collectd_mapper::collectd::CollectdMessage;
use crate::collectd_mapper::error::DeviceMonitorError;
use batcher::{BatchConfigBuilder, BatchDriver, BatchDriverInput, BatchDriverOutput, Batcher};
use mqtt_client::{QoS, Topic, TopicFilter};

const DEFAULT_HOST: &str = "localhost";
const DEFAULT_PORT: u16 = 1883;
const DEFAULT_MQTT_CLIENT_ID: &str = "collectd-mapper";
const DEFAULT_BATCHING_WINDOW: u32 = 500;
<<<<<<< HEAD
const DEFAULT_MAXIMUM_MESSAGE_DELAY: u32 = 400; // Experimental change
=======
const DEFAULT_MAXIMUM_MESSAGE_DELAY: u32 = 400; // Heuristic delay that should work out well on an Rpi
>>>>>>> 1085fd77
const DEFAULT_MESSAGE_LEAP_LIMIT: u32 = 0;
const DEFAULT_MQTT_SOURCE_TOPIC: &str = "collectd/#";
const DEFAULT_MQTT_TARGET_TOPIC: &str = "tedge/measurements";

#[derive(Debug)]
pub struct DeviceMonitorConfig {
    host: &'static str,
    port: u16,
    mqtt_client_id: &'static str,
    mqtt_source_topic: &'static str,
    mqtt_target_topic: &'static str,
    batching_window: u32,
    maximum_message_delay: u32,
    message_leap_limit: u32,
}

impl Default for DeviceMonitorConfig {
    fn default() -> Self {
        Self {
            host: DEFAULT_HOST,
            port: DEFAULT_PORT,
            mqtt_client_id: DEFAULT_MQTT_CLIENT_ID,
            mqtt_source_topic: DEFAULT_MQTT_SOURCE_TOPIC,
            mqtt_target_topic: DEFAULT_MQTT_TARGET_TOPIC,
            batching_window: DEFAULT_BATCHING_WINDOW,
            maximum_message_delay: DEFAULT_MAXIMUM_MESSAGE_DELAY,
            message_leap_limit: DEFAULT_MESSAGE_LEAP_LIMIT,
        }
    }
}

impl DeviceMonitorConfig {
    pub fn with_port(self, port: u16) -> Self {
        Self { port, ..self }
    }
}

#[derive(Debug)]
pub struct DeviceMonitor {
    device_monitor_config: DeviceMonitorConfig,
}

impl DeviceMonitor {
    pub fn new(device_monitor_config: DeviceMonitorConfig) -> Self {
        Self {
            device_monitor_config,
        }
    }

    #[instrument(skip(self), name = "monitor")]
    pub async fn run(&self) -> Result<(), DeviceMonitorError> {
        let mqtt_config = mqtt_client::Config::new(
            self.device_monitor_config.host,
            self.device_monitor_config.port,
        )
        .queue_capacity(1024);
        let mqtt_client: Arc<dyn MqttClient> = Arc::new(
            Client::connect(self.device_monitor_config.mqtt_client_id, &mqtt_config).await?,
        );

        let batch_config = BatchConfigBuilder::new()
            .event_jitter(self.device_monitor_config.batching_window)
            .delivery_jitter(self.device_monitor_config.maximum_message_delay)
            .message_leap_limit(self.device_monitor_config.message_leap_limit)
            .build();
        let (msg_send, msg_recv) = tokio::sync::mpsc::channel(100);
        let (batch_send, mut batch_recv) = tokio::sync::mpsc::channel(100);
        let driver = BatchDriver::new(Batcher::new(batch_config), msg_recv, batch_send);
        let driver_join_handle = tokio::task::spawn(async move {
            match driver.run().await {
                Ok(_) => error!("Unexpected end of message batcher thread"),
                Err(err) => error!("Error in message batcher thread: {}", err),
            }
        });

        let input_mqtt_client = mqtt_client.clone();
        let input_topic =
            TopicFilter::new(self.device_monitor_config.mqtt_source_topic)?.qos(QoS::AtMostOnce);
        let mut collectd_messages = input_mqtt_client.subscribe(input_topic).await?;
        let input_join_handle = tokio::task::spawn(async move {
            while let Some(message) = collectd_messages.next().await {
                match CollectdMessage::parse_from(&message) {
                    Ok(collectd_message) => {
                        let batch_input = BatchDriverInput::Event(collectd_message);
                        if let Err(err) = msg_send.send(batch_input).await {
                            error!("Error while processing a collectd message: {}", err);
                        }
                    }
                    Err(err) => {
                        error!("Error while decoding a collectd message: {}", err);
                    }
                }
            }
            // The MQTT connection has been closed by the process itself.
            info!("Stop batching");
            let eof = BatchDriverInput::Flush;
            msg_send.send(eof).await
        });

        let output_mqtt_client = mqtt_client.clone();
        let output_topic = Topic::new(self.device_monitor_config.mqtt_target_topic)?;
        let output_join_handle = tokio::task::spawn(async move {
            loop {
                match batch_recv.recv().await {
                    None | Some(BatchDriverOutput::Flush) => {
                        break;
                    }
                    Some(BatchDriverOutput::Batch(messages)) => {
                        match MessageBatch::thin_edge_json_bytes(messages) {
                            Ok(payload) => {
                                let tedge_message = Message::new(&output_topic, payload);
                                if let Err(err) = output_mqtt_client.publish(tedge_message).await {
                                    error!("Error while sending a thin-edge json message: {}", err);
                                }
                            }
                            Err(err) => {
                                error!("Error while encoding a thin-edge json message: {}", err);
                            }
                        }
                    }
                }
            }
            // All the messages forwarded for batching have been processed.
            info!("Batching done");
        });

        let mut errors = mqtt_client.subscribe_errors();
        let error_join_handle = tokio::task::spawn(async move {
            while let Some(error) = errors.next().await {
                error!("MQTT error: {}", error);
            }
        });

        let _ = driver_join_handle.await;
        let _ = input_join_handle.await;
        let _ = output_join_handle.await;
        let _ = error_join_handle.await;

        Ok(())
    }
}<|MERGE_RESOLUTION|>--- conflicted
+++ resolved
@@ -12,11 +12,7 @@
 const DEFAULT_PORT: u16 = 1883;
 const DEFAULT_MQTT_CLIENT_ID: &str = "collectd-mapper";
 const DEFAULT_BATCHING_WINDOW: u32 = 500;
-<<<<<<< HEAD
-const DEFAULT_MAXIMUM_MESSAGE_DELAY: u32 = 400; // Experimental change
-=======
 const DEFAULT_MAXIMUM_MESSAGE_DELAY: u32 = 400; // Heuristic delay that should work out well on an Rpi
->>>>>>> 1085fd77
 const DEFAULT_MESSAGE_LEAP_LIMIT: u32 = 0;
 const DEFAULT_MQTT_SOURCE_TOPIC: &str = "collectd/#";
 const DEFAULT_MQTT_TARGET_TOPIC: &str = "tedge/measurements";
