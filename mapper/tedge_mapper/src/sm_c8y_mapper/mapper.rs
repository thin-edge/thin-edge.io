--- conflicted
+++ resolved
@@ -5,14 +5,8 @@
 use async_trait::async_trait;
 use c8y_smartrest::smartrest_serializer::CumulocitySupportedOperations;
 use c8y_smartrest::{
-<<<<<<< HEAD
-    smartrest_deserializer::{
-        SmartRestJwtResponse, SmartRestLogEvent, SmartRestLogRequest, SmartRestUpdateSoftware,
-    },
-=======
     error::SmartRestDeserializerError,
     smartrest_deserializer::{SmartRestJwtResponse, SmartRestUpdateSoftware},
->>>>>>> b855de58
     smartrest_serializer::{
         SmartRestGetPendingOperations, SmartRestSerializer, SmartRestSetOperationToExecuting,
         SmartRestSetOperationToFailed, SmartRestSetOperationToSuccessful,
@@ -101,38 +95,7 @@
         let () = self.ask_software_list().await?;
 
         while let Err(err) = self.subscribe_messages_runtime(&mut messages).await {
-<<<<<<< HEAD
-            match err {
-                SMCumulocityMapperError::SoftwareUpdateRequestError => {
-                    let topic = OutgoingTopic::SmartRestResponse.to_topic()?;
-                    // publish the operation status as `executing`
-                    let () = self
-                        .publish(&topic, "501,c8y_SoftwareUpdate".into())
-                        .await?;
-                    // publish the operation status as `failed`
-                    let () = self
-                        .publish(
-                            &topic,
-                            format!("502,c8y_SoftwareUpdate,\"{}\"", err.to_string()),
-                        )
-                        .await?;
-                }
-                SMCumulocityMapperError::LogFileRequestError => {
-                    let topic = OutgoingTopic::SmartRestResponse.to_topic()?;
-                    // publish the operation status as `executing`
-                    let () = self
-                        .publish(&topic, "501,c8y_LogfileRequest".into())
-                        .await?;
-                    // publish the operation status as `failed`
-                    let () = self
-                        .publish(
-                            &topic,
-                            format!("502,c8y_LogfileRequest,\"{}\"", err.to_string()),
-                        )
-                        .await?;
-                }
-                _ => {}
-=======
+
             if let SMCumulocityMapperError::FromSmartRestDeserializer(
                 SmartRestDeserializerError::InvalidParameter { operation, .. },
             ) = &err
@@ -147,7 +110,6 @@
                         format!("502,{},\"{}\"", operation, &err.to_string()),
                     )
                     .await?;
->>>>>>> b855de58
             }
             error!("{}", err);
         }
