--- conflicted
+++ resolved
@@ -699,14 +699,11 @@
 #[cfg(test)]
 mod tests {
     use super::*;
-<<<<<<< HEAD
     use mqtt_client::MqttMessageStream;
     use std::fs::File;
     use std::io::Write;
     use std::{str::FromStr, sync::Arc};
-=======
     use mqtt_tests::with_timeout::{Maybe, WithTimeout};
->>>>>>> a5659a86
     use test_case::test_case;
 
     const TEST_TIMEOUT_MS: Duration = Duration::from_millis(1000);
@@ -783,8 +780,7 @@
     fn url_is_my_tenant_incorrect_urls(url: &str) {
         assert!(!url_is_in_my_tenant_domain(url, "test.test.com"));
     }
-<<<<<<< HEAD
-
+  
     async fn get_subscriber(pattern: &str, client_name: &str) -> Box<dyn MqttMessageStream> {
         let topic_filter = TopicFilter::new(pattern).unwrap();
         let subscriber = Client::connect(
@@ -882,6 +878,4 @@
         // asserting the order = `EXPECTED_OUTPUT`
         assert!(parsed_values.eq(&EXPECTED_OUTPUT));
     }
-=======
->>>>>>> a5659a86
 }