--- conflicted
+++ resolved
@@ -38,10 +38,7 @@
 log = "0.4"
 mockall = "0.10"
 mqtt_client = {path = "../../common/mqtt_client" }
-<<<<<<< HEAD
 reqwest = { version = "0.11", default-features = false, features = ["json", "rustls-tls"] }
-=======
->>>>>>> 3b7cf7af
 serde = { version = "1.0", features = ["derive"] }
 serde_json = "1.0"
 structopt = "0.3"
