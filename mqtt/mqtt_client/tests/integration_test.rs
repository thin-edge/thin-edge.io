use mqtt_client::{Config, Message, Topic};
use std::time::Duration;
use tokio::time::sleep;

#[test]
#[ignore]
// Requires fix for access to service on Internet which is not available in gh actions.
// Proposed to use mock server instead of using live service on the Internet.
fn sending_and_receiving_a_message() {
    async fn scenario(payload: String) -> Result<Option<Message>, mqtt_client::Error> {
        let test_broker = Config {
            host: String::from("test.mosquitto.org"),
            port: 1883,
        };

        let topic = Topic::new("test/uubpb9wyi9asi46l624f")?;
        let subscriber = test_broker.connect("subscriber").await?;
        let mut received = subscriber.subscribe(topic.filter()).await?;

        let message = Message::new(&topic, payload);
        let publisher = test_broker.connect("publisher").await?;
<<<<<<< HEAD
        publisher.publish(message).await?;
=======
        let _pkid = publisher.publish(message).await?;
>>>>>>> 8d79bf35

        tokio::select! {
            msg = received.next() => Ok(msg),
            _ = sleep(Duration::from_millis(1000)) => Ok(None)
        }
    };

    let payload = String::from("Hello there!");
    match tokio_test::block_on(scenario(payload.clone())) {
        Ok(Some(rcv_message)) => assert_eq!(rcv_message.payload, payload.as_bytes()),
        Ok(None) => panic!("Got no message after 1s"),
        Err(e) => panic!("Got an error: {}", e),
    }
}<|MERGE_RESOLUTION|>--- conflicted
+++ resolved
@@ -19,11 +19,7 @@
 
         let message = Message::new(&topic, payload);
         let publisher = test_broker.connect("publisher").await?;
-<<<<<<< HEAD
-        publisher.publish(message).await?;
-=======
         let _pkid = publisher.publish(message).await?;
->>>>>>> 8d79bf35
 
         tokio::select! {
             msg = received.next() => Ok(msg),
