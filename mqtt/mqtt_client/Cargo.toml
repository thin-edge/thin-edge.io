--- conflicted
+++ resolved
@@ -6,25 +6,12 @@
 # See more keys and their definitions at https://doc.rust-lang.org/cargo/reference/manifest.html
 
 [dependencies]
-<<<<<<< HEAD
-rumqttc = { git = "https://github.com/bytebeamio/rumqtt" }
+tokio = { version = "1.1.0", features = ["sync"] }
+rumqttc = { git = "https://github.com/mneumann/rumqtt", branch = "support-publish-ack" }
 thiserror = "1.0.23"
-tokio = { version = "1.1.0", features = ["sync"] }
+futures = "0.3.12"
 
 [dev-dependencies]
-=======
-tokio = { version = "1.0", features = ["sync"] }
-rumqttc = { git = "https://github.com/mneumann/rumqtt", branch = "support-publish-ack" }
-thiserror = "1.0"
-futures = "0.3"
-
-[dev-dependencies]
-log = "0.4.11"
-futures = "0.3"
-futures-timer = "3.0"
-tokio-test = "0.4"
-env_logger = "0.8.2"
->>>>>>> 407dd8c9
 async-log = "2.0.0"
 env_logger = "0.8.2"
 futures = "0.3.12"
