//! A library to connect the local MQTT bus, publish messages and subscribe topics.
//!
//! ```
//! use mqtt_client::{Config,Message,Topic};
//!
//! #[tokio::main]
//! async fn main (){
//!     let mqtt = Config::default().connect("temperature").await.unwrap();
//!     let c8y_msg = Topic::new("c8y/s/us").unwrap();
//!     mqtt.publish(Message::new(&c8y_msg, "211,23")).await.unwrap();
//!     mqtt.disconnect().await.unwrap();
//! }
//! ```

<<<<<<< HEAD
use rumqttc::Event;
use rumqttc::Incoming;
use rumqttc::Outgoing;
use rumqttc::Packet::Publish;
pub use rumqttc::QoS;
=======
use core::fmt;
pub use rumqttc::QoS;
use rumqttc::{Event, Incoming, Outgoing, Packet, Request};
use rumqttc::{PubAck, Publish};
>>>>>>> 4bebf475
use tokio::sync::broadcast;

/// A connection to the local MQTT bus.
///
/// The host and port are implied: a connection can only be open on the localhost, port 1883.
///
/// ```
/// use mqtt_client::{Config,Message,Topic};
///
/// #[tokio::main]
/// async fn main () {
///     let mqtt = Config::default().connect("temperature").await.unwrap();
///     let c8y_msg = Topic::new("c8y/s/us").unwrap();
///     mqtt.publish(Message::new(&c8y_msg, "211,23")).await.unwrap();
///     mqtt.disconnect().await.unwrap();
///     mqtt.join().await.unwrap();
/// }
/// ```
pub struct Client {
    pub name: String,
    mqtt_client: rumqttc::AsyncClient,
    message_sender: broadcast::Sender<Message>,
    error_sender: broadcast::Sender<Error>,
    ack_sender: broadcast::Sender<PubAck>,
    join_handle: tokio::task::JoinHandle<()>,
    requests_tx: rumqttc::Sender<Request>,
}

/// MQTT message id
type MessageId = u16;

impl Client {
    /// Open a connection to the local MQTT bus, using the given name to register an MQTT session.
    ///
    /// Reusing the same session name on each connection allows a client
    /// to have its subscriptions persisted by the broker
    /// so messages sent while the client is disconnected
    /// will be resent on its re-connection.
    ///
    /// ```
    /// use mqtt_client::{Config,Client,Topic};
    ///
    /// #[tokio::main]
    /// async fn main () {
    ///     let c8y_cmd = Topic::new("c8y/s/ds").unwrap();
    ///     let config = Config::default();
    ///
    ///     let mqtt = Client::connect("temperature", &config).await.unwrap();
    ///     let mut commands = mqtt.subscribe(c8y_cmd.filter()).await.unwrap();
    ///     // process some commands and disconnect
    ///     mqtt.disconnect().await.unwrap();
    ///
    ///     // wait a while and reconnect
    ///     let mqtt = Client::connect("temperature", &config).await.unwrap();
    ///     let mut commands = mqtt.subscribe(c8y_cmd.filter()).await.unwrap();
    ///     // process the messages even those sent during the pause
    /// }
    /// ```
    pub async fn connect(name: &str, config: &Config) -> Result<Client, Error> {
        let name = String::from(name);
        let in_flight = 10;
        let mut mqtt_options = rumqttc::MqttOptions::new(&name, &config.host, config.port);
        mqtt_options.set_clean_session(false);
        mqtt_options.set_inflight(in_flight); // XXX

        let (mqtt_client, eventloop) = rumqttc::AsyncClient::new(mqtt_options, in_flight as usize);

        let requests_tx = eventloop.requests_tx.clone();

        let (message_sender, _) = broadcast::channel(in_flight as usize);
        let (error_sender, _) = broadcast::channel(in_flight as usize);
        let (ack_sender, _) = broadcast::channel(in_flight as usize);

        let join_handle = tokio::spawn(Client::bg_process(
            eventloop,
            message_sender.clone(),
            error_sender.clone(),
            ack_sender.clone(),
        ));

        Ok(Client {
            name,
            mqtt_client,
            message_sender,
            error_sender,
            ack_sender,
            join_handle,
            requests_tx,
        })
    }

    /// Await the event loop to terminate.
    ///
    pub async fn join(self) -> Result<(), Error> {
        self.join_handle.await.map_err(|_| Error::JoinError)
    }

    /// Publish a message on the local MQTT bus.
    pub async fn publish(&self, message: Message) -> Result<(), Error> {
<<<<<<< HEAD
        let retain = false;
        self.mqtt_client
            .publish(&message.topic.name, message.qos, retain, message.payload)
=======
        let publish = Request::Publish(message.into());

        let () = self
            .requests_tx
            .send(publish)
>>>>>>> 4bebf475
            .await
            .map_err(|err| Error::ClientError(format!("{}", err)))?;

        Ok(())
    }

    /// Publish a message on the local MQTT bus and wait for the acknowledge (if QoS = 1 or 2).
    ///
    pub async fn publish_and_wait_for_ack(
        &self,
        message: Message,
        timeout: std::time::Duration,
    ) -> Result<Option<PubAck>, Error> {
        if message.qos == QoS::AtMostOnce {
            let () = self.publish(message).await?;
            return Ok(None);
        }

        let ack_filter = AckFilter::Id(message.pkid);
        let mut acks = self.subscribe_acks();

        let () = self.publish(message).await?;

        let ack = acks.filter(ack_filter);

        match tokio::time::timeout(timeout, ack).await {
            Ok(pub_ack) => Ok(Some(pub_ack?)),
            Err(_) => Err(Error::Timeout),
        }
    }

    /// Subscribe to the messages published on the given topics
    pub async fn subscribe(&self, filter: TopicFilter) -> Result<MessageStream, Error> {
        self.mqtt_client
<<<<<<< HEAD
            .subscribe(&filter.pattern, filter.qos)
=======
            .subscribe(&filter.pattern, QoS::AtLeastOnce)
>>>>>>> 4bebf475
            .await
            .map_err(Error::client_error)?;

        Ok(MessageStream::new(
            filter,
            self.message_sender.subscribe(),
            self.error_sender.clone(),
        ))
    }

    /// Subscribe to the errors raised asynchronously.
    ///
    /// These errors include connection errors.
    /// When the system fails to establish an MQTT connection with the local broker,
    /// or when the current connection is lost, the system tries in the background to reconnect.
    /// the client. Each connection error is forwarded to the `ErrorStream` returned by `subscribe_errors()`.
    ///
    /// These errors also include internal client errors.
    /// Such errors are related to unread messages on the subscription channels.
    /// If a client subscribes to a topic but fails to consume the received messages,
    /// these messages will be dropped and an `Error::MessagesSkipped{lag}` will be published
    /// in the `ErrorStream` returned by `subscribe_errors()`.
    ///
    /// If the `ErrorStream` itself is not read fast enough (i.e there are too many in-flight error messages)
    /// these error messages will be dropped and replaced by an `Error::ErrorsSkipped{lag}`.
    pub fn subscribe_errors(&self) -> ErrorStream {
        ErrorStream::new(self.error_sender.subscribe())
    }

    /// XXX: Document
    pub fn subscribe_acks(&self) -> AckStream {
        AckStream::new(self.ack_sender.subscribe())
    }

    /// Disconnect the client and drop it.
    pub async fn disconnect(self) -> Result<(), Error> {
        self.mqtt_client
            .disconnect()
            .await
            .map_err(Error::client_error)
    }

    /// Process all the MQTT events
    /// - broadcasting the incoming messages to the message sender,
    /// - broadcasting the errors to the error sender.
    async fn bg_process(
        mut event_loop: rumqttc::EventLoop,
        message_sender: broadcast::Sender<Message>,
        error_sender: broadcast::Sender<Error>,
        ack_sender: broadcast::Sender<PubAck>,
    ) {
        loop {
            match event_loop.poll().await {
                Err(err) => {
                    // The message sender can only fail if there is no listener
                    // So we simply discard any sender error
                    let _ = error_sender.send(Error::connection_error(err));
                }
                Ok(Event::Incoming(Packet::Publish(msg))) => {
                    // The message sender can only fail if there is no listener
                    // So we simply discard any sender error
<<<<<<< HEAD
                    let _ = message_sender.send(Message {
                        topic: Topic::incoming(&msg.topic),
                        payload: msg.payload.to_vec(),
                        qos: msg.qos,
                    });
=======
                    let _ = message_sender.send(msg.into());
                }
                Ok(Event::Incoming(Packet::PubAck(ack))) => {
                    let _ = ack_sender.send(ack);
>>>>>>> 4bebf475
                }
                Ok(Event::Incoming(Incoming::Disconnect))
                | Ok(Event::Outgoing(Outgoing::Disconnect)) => {
                    break;
                }
                _ => (),
            }
        }
    }
}

/// Configuration of the connection to the MQTT broker.
pub struct Config {
    pub host: String,
    pub port: u16,
}

/// By default a client connects the local MQTT broker.
impl Default for Config {
    fn default() -> Self {
        Config {
            host: String::from("localhost"),
            port: 1883,
        }
    }
}

impl Config {
<<<<<<< HEAD
    /// Use this config to connect a MQTT client if host and port are not default.
    pub fn new(host: String, port: u16) -> Self {
        Config { host, port }
    }
}

impl Config {
=======
    pub fn new(host: impl Into<String>, port: u16) -> Self {
        Self {
            host: host.into(),
            port,
        }
    }

>>>>>>> 4bebf475
    /// Use this config to connect a MQTT client
    pub async fn connect(&self, name: &str) -> Result<Client, Error> {
        Client::connect(name, self).await
    }
}

/// An MQTT topic
#[derive(Debug, Clone, Eq, PartialEq)]
pub struct Topic {
    pub name: String,
}

impl Topic {
    /// Check if the topic name is valid and build a new topic.
    pub fn new(name: &str) -> Result<Topic, Error> {
        let name = String::from(name);
        if rumqttc::valid_topic(&name) {
            Ok(Topic { name })
        } else {
            Err(Error::InvalidTopic { name })
        }
    }

    /// Build a new topic, assuming the name is valid since received from mqtt.
    fn incoming(name: &str) -> Topic {
        let name = String::from(name);
        Topic { name }
    }

    /// Build a topic filter filtering only that topic
    pub fn filter(&self) -> TopicFilter {
        TopicFilter {
            pattern: self.name.clone(),
            qos: QoS::AtLeastOnce,
        }
    }
}

/// An MQTT topic filter
#[derive(Debug, Clone, Eq, PartialEq)]
pub struct TopicFilter {
    pub pattern: String,
    pub qos: QoS,
}

impl TopicFilter {
    /// Check if the pattern is valid and build a new topic filter.
    pub fn new(pattern: &str) -> Result<TopicFilter, Error> {
        let pattern = String::from(pattern);
        let qos = QoS::AtLeastOnce;
        if rumqttc::valid_filter(&pattern) {
            Ok(TopicFilter { pattern, qos })
        } else {
            Err(Error::InvalidFilter { pattern })
        }
    }

    /// Check if the pattern is valid and build a new topic filter.
    pub fn new_with_qos(pattern: &str, qos: QoS) -> Result<TopicFilter, Error> {
        let pattern = String::from(pattern);
        if rumqttc::valid_filter(&pattern) {
            Ok(TopicFilter { pattern, qos })
        } else {
            Err(Error::InvalidFilter { pattern })
        }
    }

    /// Check if the given topic matches this filter pattern.
    fn accept(&self, topic: &Topic) -> bool {
        rumqttc::matches(&topic.name, &self.pattern)
    }
}

/// A message to be sent to or received from MQTT
#[derive(Debug, Clone, Eq, PartialEq)]
pub struct Message {
    pub topic: Topic,
    pub payload: Vec<u8>,
    pub qos: QoS,
<<<<<<< HEAD
=======
    pub pkid: u16,
    pub retain: bool,
>>>>>>> 4bebf475
}

impl Message {
    pub fn new<B>(topic: &Topic, payload: B) -> Message
    where
        B: Into<Vec<u8>>,
    {
        Message {
            topic: topic.clone(),
            payload: payload.into(),
            qos: QoS::AtLeastOnce,
<<<<<<< HEAD
        }
    }

    pub fn new_with_qos<B>(topic: &Topic, qos: QoS, payload: B) -> Message
    where
        B: Into<Vec<u8>>,
    {
        Message {
            topic: topic.clone(),
            payload: payload.into(),
            qos,
=======
            pkid: 0,
            retain: false,
        }
    }

    pub fn qos(self, qos: QoS) -> Self {
        Self { qos, ..self }
    }

    pub fn pkid(self, pkid: u16) -> Self {
        Self { pkid, ..self }
    }
}

impl Into<Publish> for Message {
    fn into(self) -> Publish {
        let mut publish = Publish::new(&self.topic.name, self.qos, self.payload);
        publish.retain = self.retain;
        publish.pkid = self.pkid;
        publish
    }
}

impl From<Publish> for Message {
    fn from(msg: Publish) -> Self {
        let Publish {
            topic,
            payload,
            qos,
            pkid,
            retain,
            ..
        } = msg;

        Message {
            topic: Topic::incoming(&topic),
            payload: payload.to_vec(),
            qos,
            pkid,
            retain,
>>>>>>> 4bebf475
        }
    }
}

/// A stream of messages matching a topic filter
pub struct MessageStream {
    filter: TopicFilter,
    receiver: broadcast::Receiver<Message>,
    error_sender: broadcast::Sender<Error>,
}

impl MessageStream {
    fn new(
        filter: TopicFilter,
        receiver: broadcast::Receiver<Message>,
        error_sender: broadcast::Sender<Error>,
    ) -> MessageStream {
        MessageStream {
            filter,
            receiver,
            error_sender,
        }
    }

    /// Return the next message received from MQTT for that subscription, if any.
    /// - Return None when the MQTT connection has been closed
    /// - If too many messages have been received since the previous call to `next()`
    ///   these messages are discarded, and an `Error::MessagesSkipped{lag}`
    ///   is broadcast to the error stream.
    pub async fn next(&mut self) -> Option<Message> {
        loop {
            match self.receiver.recv().await {
                Ok(message) if self.filter.accept(&message.topic) => return Some(message),
                Ok(_) => continue,
                Err(broadcast::error::RecvError::Closed) => return None,
                Err(broadcast::error::RecvError::Lagged(lag)) => {
                    // The error is forwarded to the client.
                    // The error sender can only fail if there is no listener
                    // So we simply discard any sender error
                    let _ = self.error_sender.send(Error::messages_skipped(lag));
                    continue;
                }
            }
        }
    }
}

/// A stream of errors received asynchronously by the MQTT connection
pub struct ErrorStream {
    receiver: broadcast::Receiver<Error>,
}

impl ErrorStream {
    fn new(receiver: broadcast::Receiver<Error>) -> ErrorStream {
        ErrorStream { receiver }
    }

    /// Return the next MQTT error, if any
    /// - Return None when the MQTT connection has been closed
    /// - Return an `Error::ErrorsSkipped{lag}`
    ///   if too many errors have been received since the previous call to `next()`
    ///   and have been discarded.
    pub async fn next(&mut self) -> Option<Error> {
        match self.receiver.recv().await {
            Ok(error) => Some(error),
            Err(broadcast::error::RecvError::Closed) => None,
            Err(broadcast::error::RecvError::Lagged(lag)) => Some(Error::errors_skipped(lag)),
        }
    }
}

pub enum AckFilter {
    Any,
    Id(MessageId),
}

impl AckFilter {
    pub fn matches(&self, pkid: MessageId) -> bool {
        match *self {
            AckFilter::Id(id) => id == pkid,
            AckFilter::Any => true,
        }
    }
}

/// A stream of acknoledge messages received asynchronously by the MQTT connection
pub struct AckStream {
    receiver: broadcast::Receiver<PubAck>,
}

impl AckStream {
    fn new(receiver: broadcast::Receiver<PubAck>) -> Self {
        Self { receiver }
    }

    /// Return the next MQTT acknoledge message, if any
    /// - Return None when the MQTT connection has been closed
    /// - Return an `Error::ErrorsSkipped{lag}`
    ///   if too many acknoledges have been received since the previous call to `next()`
    ///   and have been discarded.
    pub async fn next(&mut self) -> Result<Option<PubAck>, Error> {
        match self.receiver.recv().await {
            Ok(ack) => Ok(Some(ack)),
            Err(broadcast::error::RecvError::Closed) => Ok(None),
            Err(broadcast::error::RecvError::Lagged(lag)) => Err(Error::errors_skipped(lag)),
        }
    }

    pub async fn filter(&mut self, ack_filter: AckFilter) -> Result<PubAck, Error> {
        loop {
            match self.next().await {
                Ok(Some(ack)) => {
                    if ack_filter.matches(ack.pkid) {
                        return Ok(ack);
                    }
                }
                Ok(None) => {
                    // End of Stream
                    return Err(Error::ClientError("Stream closed".into()));
                }
                Err(_) => {
                    return Err(Error::ClientError("Ack Stream error".into()));
                }
            }
        }
    }
}

/// An MQTT related error
#[derive(thiserror::Error, Debug, Clone, Eq, PartialEq)]
pub enum Error {
    #[error("Invalid topic name: {name:?}")]
    InvalidTopic { name: String },

    #[error("Invalid topic filter: {pattern:?}")]
    InvalidFilter { pattern: String },

    #[error("MQTT client error: {0}")]
    ClientError(String),

    #[error("MQTT connection error: {0}")]
    ConnectionError(String),

    #[error("The receiver lagged too far behind : {lag:?} messages skipped")]
    MessagesSkipped { lag: u64 },
<<<<<<< HEAD

    #[error("The error lagged too far behind : {lag:?} errors skipped")]
    ErrorsSkipped { lag: u64 },
=======
    ErrorsSkipped { lag: u64 },
    JoinError,
    Timeout,
}

impl fmt::Display for Error {
    fn fmt(&self, f: &mut fmt::Formatter) -> fmt::Result {
        match *self {
            Error::InvalidTopic { ref name } => write!(f, "Invalid topic name: {}", name),
            Error::InvalidFilter { ref pattern } => write!(f, "Invalid topic filter: {}", pattern),
            Error::ClientError(ref err) => write!(f, "MQTT client error: {}", err),
            Error::ConnectionError(ref err) => write!(f, "MQTT connection error: {}", err),
            Error::MessagesSkipped { lag } => write!(
                f,
                "The receiver lagged too far behind : {} messages skipped",
                lag
            ),
            Error::ErrorsSkipped { lag } => write!(
                f,
                "The error receiver lagged too far behind : {} errors skipped",
                lag
            ),
            Error::JoinError => write!(f, "Failed to join the event loop"),
            Error::Timeout => write!(f, "Operation timed out"),
        }
    }
>>>>>>> 4bebf475
}

impl Error {
    fn client_error(err: rumqttc::ClientError) -> Error {
        Error::ClientError(format!("{}", err))
    }

    fn connection_error(err: rumqttc::ConnectionError) -> Error {
        Error::ConnectionError(format!("{}", err))
    }

    fn messages_skipped(lag: u64) -> Error {
        Error::MessagesSkipped { lag }
    }
    fn errors_skipped(lag: u64) -> Error {
        Error::ErrorsSkipped { lag }
    }
}

#[cfg(test)]
mod tests {
    use super::*;

    #[test]
    fn check_valid_topic() {
        assert_eq!(Topic::new("temp").err(), None);
        assert_eq!(Topic::new("temp/device-12").err(), None);
    }

    #[test]
    fn check_invalid_topic() {
        assert_eq!(Topic::new("/temp/+").ok(), None);
        assert_eq!(Topic::new("/temp/#").ok(), None);
    }

    #[test]
    fn check_valid_topic_filter() {
        assert_eq!(TopicFilter::new("a/b/c").err(), None);
        assert_eq!(TopicFilter::new("a/b/#").err(), None);
        assert_eq!(TopicFilter::new("a/b/+").err(), None);
        assert_eq!(TopicFilter::new("a/+/b").err(), None);
    }

    #[test]
    fn check_invalid_topic_filter() {
        assert_eq!(TopicFilter::new("").ok(), None);
        assert_eq!(TopicFilter::new("/a/#/b").ok(), None);
        assert_eq!(TopicFilter::new("/a/#/+").ok(), None);
    }
}<|MERGE_RESOLUTION|>--- conflicted
+++ resolved
@@ -12,18 +12,10 @@
 //! }
 //! ```
 
-<<<<<<< HEAD
-use rumqttc::Event;
-use rumqttc::Incoming;
-use rumqttc::Outgoing;
-use rumqttc::Packet::Publish;
-pub use rumqttc::QoS;
-=======
-use core::fmt;
+
 pub use rumqttc::QoS;
 use rumqttc::{Event, Incoming, Outgoing, Packet, Request};
 use rumqttc::{PubAck, Publish};
->>>>>>> 4bebf475
 use tokio::sync::broadcast;
 
 /// A connection to the local MQTT bus.
@@ -39,7 +31,6 @@
 ///     let c8y_msg = Topic::new("c8y/s/us").unwrap();
 ///     mqtt.publish(Message::new(&c8y_msg, "211,23")).await.unwrap();
 ///     mqtt.disconnect().await.unwrap();
-///     mqtt.join().await.unwrap();
 /// }
 /// ```
 pub struct Client {
@@ -115,25 +106,13 @@
         })
     }
 
-    /// Await the event loop to terminate.
-    ///
-    pub async fn join(self) -> Result<(), Error> {
-        self.join_handle.await.map_err(|_| Error::JoinError)
-    }
-
     /// Publish a message on the local MQTT bus.
     pub async fn publish(&self, message: Message) -> Result<(), Error> {
-<<<<<<< HEAD
-        let retain = false;
-        self.mqtt_client
-            .publish(&message.topic.name, message.qos, retain, message.payload)
-=======
         let publish = Request::Publish(message.into());
 
         let () = self
             .requests_tx
             .send(publish)
->>>>>>> 4bebf475
             .await
             .map_err(|err| Error::ClientError(format!("{}", err)))?;
 
@@ -168,11 +147,7 @@
     /// Subscribe to the messages published on the given topics
     pub async fn subscribe(&self, filter: TopicFilter) -> Result<MessageStream, Error> {
         self.mqtt_client
-<<<<<<< HEAD
             .subscribe(&filter.pattern, filter.qos)
-=======
-            .subscribe(&filter.pattern, QoS::AtLeastOnce)
->>>>>>> 4bebf475
             .await
             .map_err(Error::client_error)?;
 
@@ -212,7 +187,8 @@
         self.mqtt_client
             .disconnect()
             .await
-            .map_err(Error::client_error)
+            .map_err(Error::client_error)?;
+        self.join_handle.await.map_err(|_| Error::JoinError)
     }
 
     /// Process all the MQTT events
@@ -234,18 +210,10 @@
                 Ok(Event::Incoming(Packet::Publish(msg))) => {
                     // The message sender can only fail if there is no listener
                     // So we simply discard any sender error
-<<<<<<< HEAD
-                    let _ = message_sender.send(Message {
-                        topic: Topic::incoming(&msg.topic),
-                        payload: msg.payload.to_vec(),
-                        qos: msg.qos,
-                    });
-=======
                     let _ = message_sender.send(msg.into());
                 }
                 Ok(Event::Incoming(Packet::PubAck(ack))) => {
                     let _ = ack_sender.send(ack);
->>>>>>> 4bebf475
                 }
                 Ok(Event::Incoming(Incoming::Disconnect))
                 | Ok(Event::Outgoing(Outgoing::Disconnect)) => {
@@ -274,15 +242,6 @@
 }
 
 impl Config {
-<<<<<<< HEAD
-    /// Use this config to connect a MQTT client if host and port are not default.
-    pub fn new(host: String, port: u16) -> Self {
-        Config { host, port }
-    }
-}
-
-impl Config {
-=======
     pub fn new(host: impl Into<String>, port: u16) -> Self {
         Self {
             host: host.into(),
@@ -290,7 +249,6 @@
         }
     }
 
->>>>>>> 4bebf475
     /// Use this config to connect a MQTT client
     pub async fn connect(&self, name: &str) -> Result<Client, Error> {
         Client::connect(name, self).await
@@ -348,19 +306,13 @@
         }
     }
 
-    /// Check if the pattern is valid and build a new topic filter.
-    pub fn new_with_qos(pattern: &str, qos: QoS) -> Result<TopicFilter, Error> {
-        let pattern = String::from(pattern);
-        if rumqttc::valid_filter(&pattern) {
-            Ok(TopicFilter { pattern, qos })
-        } else {
-            Err(Error::InvalidFilter { pattern })
-        }
-    }
-
     /// Check if the given topic matches this filter pattern.
     fn accept(&self, topic: &Topic) -> bool {
         rumqttc::matches(&topic.name, &self.pattern)
+    }
+
+    pub fn qos(self, qos: QoS) -> Self {
+        Self { qos, ..self }
     }
 }
 
@@ -370,11 +322,8 @@
     pub topic: Topic,
     pub payload: Vec<u8>,
     pub qos: QoS,
-<<<<<<< HEAD
-=======
     pub pkid: u16,
     pub retain: bool,
->>>>>>> 4bebf475
 }
 
 impl Message {
@@ -386,19 +335,6 @@
             topic: topic.clone(),
             payload: payload.into(),
             qos: QoS::AtLeastOnce,
-<<<<<<< HEAD
-        }
-    }
-
-    pub fn new_with_qos<B>(topic: &Topic, qos: QoS, payload: B) -> Message
-    where
-        B: Into<Vec<u8>>,
-    {
-        Message {
-            topic: topic.clone(),
-            payload: payload.into(),
-            qos,
-=======
             pkid: 0,
             retain: false,
         }
@@ -439,7 +375,6 @@
             qos,
             pkid,
             retain,
->>>>>>> 4bebf475
         }
     }
 }
@@ -585,38 +520,15 @@
 
     #[error("The receiver lagged too far behind : {lag:?} messages skipped")]
     MessagesSkipped { lag: u64 },
-<<<<<<< HEAD
 
     #[error("The error lagged too far behind : {lag:?} errors skipped")]
     ErrorsSkipped { lag: u64 },
-=======
-    ErrorsSkipped { lag: u64 },
+
+    #[error("MQTT connection error: ")]
     JoinError,
+
+    #[error("MQTT connection error: ")]
     Timeout,
-}
-
-impl fmt::Display for Error {
-    fn fmt(&self, f: &mut fmt::Formatter) -> fmt::Result {
-        match *self {
-            Error::InvalidTopic { ref name } => write!(f, "Invalid topic name: {}", name),
-            Error::InvalidFilter { ref pattern } => write!(f, "Invalid topic filter: {}", pattern),
-            Error::ClientError(ref err) => write!(f, "MQTT client error: {}", err),
-            Error::ConnectionError(ref err) => write!(f, "MQTT connection error: {}", err),
-            Error::MessagesSkipped { lag } => write!(
-                f,
-                "The receiver lagged too far behind : {} messages skipped",
-                lag
-            ),
-            Error::ErrorsSkipped { lag } => write!(
-                f,
-                "The error receiver lagged too far behind : {} errors skipped",
-                lag
-            ),
-            Error::JoinError => write!(f, "Failed to join the event loop"),
-            Error::Timeout => write!(f, "Operation timed out"),
-        }
-    }
->>>>>>> 4bebf475
 }
 
 impl Error {
