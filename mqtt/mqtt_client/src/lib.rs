--- conflicted
+++ resolved
@@ -522,16 +522,11 @@
     #[error("The error lagged too far behind : {lag:?} errors skipped")]
     ErrorsSkipped { lag: u64 },
 
-<<<<<<< HEAD
-    #[error("MQTT connection error: ")]
+    #[error("Join Error")]
     JoinError,
 
     #[error("MQTT connection error: ")]
     Timeout,
-=======
-    #[error("Join Error")]
-    JoinError,
->>>>>>> 3dcf44a7
 }
 
 impl Error {
