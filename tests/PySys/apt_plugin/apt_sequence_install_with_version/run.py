--- conflicted
+++ resolved
@@ -60,11 +60,7 @@
         # On some systems there is an optional plus sign and b instead of build
         self.assertGrep(
             "outp_check_1.out",
-<<<<<<< HEAD
-            '{"name":"rolldice","version":"1.16-1\+?(b|build)(1|3)"}',
-=======
             '{"name":"rolldice","version":"1.16-1(\+b|build)(1|3)"}',
->>>>>>> ccbacceb
             contains=True,
         )
 
