--- conflicted
+++ resolved
@@ -22,17 +22,12 @@
 class SmokeTestJson(Environment_roundtrip_c8y):
     def setup(self):
         super().setup()
-<<<<<<< HEAD
         self.log.info("Setup")
         self.addCleanupFunction(self.mycleanup)
         self.timeslot = 10
 
         # bad hack to wait until the receive window is empty again
         time.sleep(self.timeslot)
-
-
-        # even worse hack to see if Cumulocity refuses when we disconnect and connect to fast
-        time.sleep(20)
 
     def execute(self):
         super().execute()
@@ -72,10 +67,4 @@
 
     def mycleanup(self):
         super().mycleanup()
-        self.log.info("MyCleanup")
-=======
-        self.samples = '20'
-        self.delay = '100'
-        self.timeslot = '10'
-        self.style = "JSON"
->>>>>>> fe3c7e40
+        self.log.info("MyCleanup")