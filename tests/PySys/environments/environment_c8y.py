<<<<<<< HEAD

=======
import base64
import json
import re
import requests
>>>>>>> cd6a8b05

import psutil

from pysys.basetest import BaseTest
from pysys.constants import FAILED

from cumulocity import Cumulocity
from environment_tedge import TedgeEnvironment

<<<<<<< HEAD
=======
"""
Environment to manage automated connects and disconnects to c8y
"""
>>>>>>> cd6a8b05

class EnvironmentC8y(TedgeEnvironment):
    """
    Pysys Environment to manage automated connect and disconnect to c8y
<<<<<<< HEAD

    Tests that derive from class EnvironmentC8y use automated connect and
    disconnect to Cumulocity. Additional checks are made for the status of
    service mosquitto and service tedge-mapper.
    """
=======

    Tests that derive from class EnvironmentC8y use automated connect and
    disconnect to Cumulocity. Additional checks are made for the status of
    service mosquitto and service tedge-mapper.
    """

    cumulocity: Cumulocity
>>>>>>> cd6a8b05

    def setup(self):
        self.log.debug("EnvironmentC8y Setup")
        super().setup()
        if self.project.c8yurl == "":
            self.abort(
                FAILED, "Cumulocity tenant URL is not set. Set with the env variable C8YURL")
        if self.project.tenant == "":
            self.abort(
                FAILED, "Cumulocity tenant ID is not set. Set with the env variable C8YTENANT")
        if self.project.c8yusername == "":
            self.abort(
                FAILED, "Cumulocity tenant username is not set. Set with the env variable C8YUSERNAME")
        if self.project.c8ypass == "":
            self.abort(
                FAILED, "Cumulocity tenant password is not set. Set with the env variable C8YPASS")
        if self.project.deviceid == "":
            self.abort(
                FAILED, "Device ID is not set. Set with the env variable C8YDEVICEID")

        self.log.info("EnvironmentC8y Setup")
        self.addCleanupFunction(self.myenvcleanup)

        # Check if tedge-mapper is in disabled state
        serv_mapper = self.startProcess(
            command=self.systemctl,
            arguments=["status", self.tedge_mapper_c8y],
            stdouterr="serv_mapper1",
            expectedExitStatus="==3",  # 3: disabled
        )

        # Connect the bridge
        self.tedge_connect_c8y()

        # Test the bridge connection
        self.tedge_connect_c8y_test()

        # Check if mosquitto is running well
        serv_mosq = self.startProcess(
            command=self.systemctl,
            arguments=["status", "mosquitto"],
            stdouterr="serv_mosq2",
        )

        # Check if tedge-mapper is active again
        serv_mapper = self.startProcess(
            command=self.systemctl,
            arguments=["status", self.tedge_mapper_c8y],
            stdouterr="serv_mapper3",
        )

        self.cumulocity = Cumulocity(
            self.project.c8yurl, self.project.tenant, self.project.c8yusername, self.project.c8ypass, self.log)

    def execute(self):
        self.log.debug("EnvironmentC8y Execute")

    def validate(self):
        self.log.debug("EnvironmentC8y Validate")

        # Check if mosquitto is running well
        serv_mosq = self.startProcess(
            command=self.systemctl,
            arguments=["status", "mosquitto"],
            stdouterr="serv_mosq",
        )

        # Check if tedge-mapper is active
        serv_mapper = self.startProcess(
            command=self.systemctl,
            arguments=["status", self.tedge_mapper_c8y],
            stdouterr="serv_mapper4",
        )

    def myenvcleanup(self):
        self.log.debug("EnvironmentC8y Cleanup")

        self.wait_if_restarting_mosquitto_too_fast()
        # Disconnect Bridge
        self.tedge_disconnect_c8y()

        # Check if tedge-mapper is disabled
        serv_mosq = self.startProcess(
            command=self.systemctl,
            arguments=["status", self.tedge_mapper_c8y],
            stdouterr="serv_mapper5",
            expectedExitStatus="==3",
        )
<|MERGE_RESOLUTION|>--- conflicted
+++ resolved
@@ -1,11 +1,7 @@
-<<<<<<< HEAD
-
-=======
 import base64
 import json
 import re
 import requests
->>>>>>> cd6a8b05
 
 import psutil
 
@@ -15,23 +11,13 @@
 from cumulocity import Cumulocity
 from environment_tedge import TedgeEnvironment
 
-<<<<<<< HEAD
-=======
 """
 Environment to manage automated connects and disconnects to c8y
 """
->>>>>>> cd6a8b05
 
 class EnvironmentC8y(TedgeEnvironment):
     """
     Pysys Environment to manage automated connect and disconnect to c8y
-<<<<<<< HEAD
-
-    Tests that derive from class EnvironmentC8y use automated connect and
-    disconnect to Cumulocity. Additional checks are made for the status of
-    service mosquitto and service tedge-mapper.
-    """
-=======
 
     Tests that derive from class EnvironmentC8y use automated connect and
     disconnect to Cumulocity. Additional checks are made for the status of
@@ -39,7 +25,6 @@
     """
 
     cumulocity: Cumulocity
->>>>>>> cd6a8b05
 
     def setup(self):
         self.log.debug("EnvironmentC8y Setup")
@@ -117,7 +102,6 @@
     def myenvcleanup(self):
         self.log.debug("EnvironmentC8y Cleanup")
 
-        self.wait_if_restarting_mosquitto_too_fast()
         # Disconnect Bridge
         self.tedge_disconnect_c8y()
 
