import pysys
from pysys.basetest import BaseTest
from pysys.constants import *

import time

"""
Validate command line options config: get set unset

Given a running system
When we call tedge config list
Then then we get exit code 0

When we get and store the keys for later
When we unset all keys
Then we check if they are unset

When we override all keys with a string
Then we check if the key holds the string

When we set them again to the old value
Then we verify that the keys have the same value that was stored in the beginning

When we set device.id
Then we get a non zero exit code (not allowed to set)
When we unset device.id
Then we get a non zero exit code (not allowed to unset)


Note: Setting the device id is only allowed with tedge cert create.
Note: This is probably a bit complex for a test
Note: When this test is aborted the configuration might be invalid
"""

configdict = {
    "device.key.path": "",
    "device.cert.path": "",
    "c8y.url": "",
    "c8y.root.cert.path": "",
    "az.url": "",
    "az.root.cert.path": "",
}

DEFAULTKEYPATH = "/etc/tedge/device-certs/tedge-private-key.pem"
DEFAULTCERTPATH = "/etc/tedge/device-certs/tedge-certificate.pem"
DEFAULTROOTCERTPATH = "/etc/ssl/certs"


class PySysTest(BaseTest):
    def get_config_key(self, key):
        proc = self.startProcess(
            command=self.sudo,
            arguments=[self.tedge, "config", "get", key],
            stdouterr="tedge_get_config_key",
            expectedExitStatus="==0",
        )
        with open(proc.stdout) as data:
            value = data.read().strip()

        # Do not set when this is in stdout:
        # "The provided config key: 'c8y.url' is not set"
        if "is not set" in value:
            return None
        else:
            return value

    def unset_config_key(self, key):
        proc = self.startProcess(
            command=self.sudo,
            arguments=[self.tedge, "config", "unset", key],
            stdouterr="tedge_unset_config_key",
            expectedExitStatus="==0",
        )
        with open(proc.stdout) as data:
            value = data.read()
        return value

    def set_config_key(self, key, value):

        if value == None:
<<<<<<< HEAD
            self.log.info("Unsetting key " + key)
            proc = self.startProcess(
                command=self.sudo,
                arguments=[self.tedge, "config", "unset", key],
                stdouterr="tedge_unset_config_key_"+key,
                expectedExitStatus="==0",
            )
        else:
            proc = self.startProcess(
                command=self.sudo,
                arguments=[self.tedge, "config", "set", key, value],
                stdouterr="tedge_set_config_key_"+key,
                expectedExitStatus="==0",
            )
=======
            self.unset_config_key(key)
            return

        proc = self.startProcess(
            command=self.sudo,
            arguments=[self.tedge, "config", "set", key, value],
            stdouterr="tedge_set_config_key",
            expectedExitStatus="==0",
        )
>>>>>>> d4af2039

    def execute(self):
        self.tedge = "/usr/bin/tedge"
        self.sudo = "/usr/bin/sudo"

        # get the config list do not expect entries
        proc = self.startProcess(
            command=self.sudo,
            arguments=[self.tedge, "config", "list"],
            stdouterr="tedge",
            expectedExitStatus="==0",
        )

        # get and store the keys for later
        for key in configdict.keys():
            value = self.get_config_key(key)
            configdict[key] = value

        # print the keys for reference
        for key in configdict.keys():
            self.log.info(configdict[key])

        # unset all keys
        for key in configdict.keys():
            value = self.unset_config_key(key)

        # check if they are unset
        for key in configdict.keys():
            valueread = self.get_config_key(key)
            self.log.debug(f"Key: {key} Value: {valueread}")
            # Some values have defaults that are set instead of nothing:
            if key == "device.key.path":
                self.assertThat(
                    "expect == valueread", expect=DEFAULTKEYPATH, valueread=valueread
                )
            elif key == "device.cert.path":
                self.assertThat(
                    "expect == valueread", expect=DEFAULTCERTPATH, valueread=valueread
                )
            elif key == "c8y.root.cert.path":
                self.assertThat(
                    "expect == valueread",
                    expect=DEFAULTROOTCERTPATH,
                    valueread=valueread,
                )
            elif key == "az.root.cert.path":
                self.assertThat(
                    "expect == valueread",
                    expect=DEFAULTROOTCERTPATH,
                    valueread=valueread,
                )
            else:
                self.assertThat("expect == valueread", expect=None, valueread=valueread)

        # override all keys with a string and check the content
        for key in configdict.keys():
            expect = "failfailfail"
            self.set_config_key(key, expect)
            vread = self.get_config_key(key)
            self.assertThat("value == vread", value=expect, vread=vread)

        # set them again to the old value
        for key in configdict.keys():
            self.set_config_key(key, configdict[key])

        # print the keys for reference
        for key in configdict.keys():
            self.log.info(configdict[key])

        # verify that the keys have the same value that was stored in the beginning
        for key in configdict.keys():
            valueold = configdict[key]
            valuenew = self.get_config_key(key)
            self.assertThat(
                "valueold == valuenew", valueold=valueold, valuenew=valuenew
            )

        # special case: device.id unset is not allowed
        proc = self.startProcess(
            command=self.sudo,
            arguments=[self.tedge, "config", "unset", "device.id"],
            stdouterr="tedge_unset_device_id",
            expectedExitStatus="!=0",
        )

        # special case: device.id unset is not allowed
        proc = self.startProcess(
            command=self.sudo,
            arguments=[self.tedge, "config", "set", "device.id", "anotherid"],
            stdouterr="tedge_set_device_id",
            expectedExitStatus="!=0",
        )

    def validate(self):
        self.addOutcome(PASSED)<|MERGE_RESOLUTION|>--- conflicted
+++ resolved
@@ -78,32 +78,21 @@
     def set_config_key(self, key, value):
 
         if value == None:
-<<<<<<< HEAD
-            self.log.info("Unsetting key " + key)
-            proc = self.startProcess(
-                command=self.sudo,
-                arguments=[self.tedge, "config", "unset", key],
-                stdouterr="tedge_unset_config_key_"+key,
-                expectedExitStatus="==0",
-            )
-        else:
-            proc = self.startProcess(
-                command=self.sudo,
-                arguments=[self.tedge, "config", "set", key, value],
-                stdouterr="tedge_set_config_key_"+key,
-                expectedExitStatus="==0",
-            )
-=======
             self.unset_config_key(key)
-            return
-
-        proc = self.startProcess(
-            command=self.sudo,
-            arguments=[self.tedge, "config", "set", key, value],
-            stdouterr="tedge_set_config_key",
-            expectedExitStatus="==0",
-        )
->>>>>>> d4af2039
+#            self.log.info("Unsetting key " + key)
+#            proc = self.startProcess(
+#                command=self.sudo,
+#                arguments=[self.tedge, "config", "unset", key],
+#                stdouterr="tedge_unset_config_key_"+key,
+#                expectedExitStatus="==0",
+#            )
+#        else:
+#            proc = self.startProcess(
+#                command=self.sudo,
+#                arguments=[self.tedge, "config", "set", key, value],
+#                stdouterr="tedge_set_config_key_"+key,
+#                expectedExitStatus="==0",
+#            )
 
     def execute(self):
         self.tedge = "/usr/bin/tedge"
@@ -158,7 +147,7 @@
             else:
                 self.assertThat("expect == valueread", expect=None, valueread=valueread)
 
-        # override all keys with a string and check the content
+        # override all keys with a string
         for key in configdict.keys():
             expect = "failfailfail"
             self.set_config_key(key, expect)
