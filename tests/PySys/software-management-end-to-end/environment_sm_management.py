"""
This environment provides an interface to software management features
through the C8y REST API.
With these we can emulate a user doing operations in the C8y UI.
They are rather slow as they use the complete chain from end to end.

WARNING: Handle with care!!!
The C8YDEVICEID will handle on which device this test will install and remove packages.

These tests are disabled by default as they will install and deinstall packages.
Better run them in a VM or a container.

To run the tests:

    pysys.py run 'sm-apt*' -XmyPlatform='specialcontainer'

To run the tests with another tenant url:

    pysys.py run 'sm-apt*' -XmyPlatform='specialcontainer' -Xtenant_url='thin-edge-io.eu-latest.cumulocity.com'



TODO: Avoid hardcoded ids
TODO: Get software package ids from c8y
TODO: Add management for package creation and removal for c8y
    -> Mabe as separte python module to access c8y


"""

import base64
import time
import json
import platform
import requests
import subprocess
import sys

import pysys
from pysys.basetest import BaseTest

<<<<<<< HEAD
sys.path.append('./environments')
from environment_c8y import EnvironmentC8y
=======
sys.path.append("./environments")
from environment_c8y import EnvironmentC8y

>>>>>>> 09c5993e

def is_timezone_aware(stamp):
    """determine if object is timezone aware or naive
    See also: https://docs.python.org/3/library/datetime.html?highlight=tzinfo#determining-if-an-object-is-aware-or-naive
    """
    return stamp.tzinfo is not None and stamp.tzinfo.utcoffset(stamp) is not None


class SoftwareManagement(EnvironmentC8y):
    """Base class for software management tests"""

    # Static class member that can be overriden by a command line argument
    # E.g.:
    # pysys.py run 'sm-apt*' -XmyPlatform='specialcontainer'

    myPlatform = None

    # Static class member that can be overriden by a command line argument
    # E.g.:
    # pysys.py run 'sm-fake*' -Xfakeplugin='fakeplugin'
    # Use it only when you have set up the dummy_plugin to install fruits

    fakeplugin = None

    tenant_url = "thin-edge-io.eu-latest.cumulocity.com"

    def setup(self):
        """Setup Environment"""

        if self.myPlatform != "specialcontainer":
            self.skipTest("Testing the apt plugin is not supported on this platform")

        super().setup()
        self.addCleanupFunction(self.mysmcleanup)

        tenant = self.project.tenant
        user = self.project.username
        password = self.project.c8ypass

<<<<<<< HEAD
        self.timeout_req = 30 # seconds, got timeout with 20s
=======
        # TODO are we doing something wrong while requesting?
        self.timeout_req = 80  # seconds, got timeout with 60s
>>>>>>> 09c5993e

        # Place to save the id of the operation that we started.
        # This is suitable for one operation and not for multiple ones running
        # at the same time.
        self.operation_id = None

        auth = bytes(f"{tenant}/{user}:{password}", "utf-8")
        self.header = {
            b"Authorization": b"Basic " + base64.b64encode(auth),
            b"content-type": b"application/json",
            b"Accept": b"application/json",
        }

        # Make sure we have no last operations pending or executing
        self.wait_until_end()

    def trigger_action(self, package_name, package_id, version, url, action):
        """Trigger a installation or deinstallation of a package.
        package_id is the id that is automatically assigned by C8y.

        TODO Improve repository ID management to avoid hardcoded IDs
        """

        self.trigger_action_json(
            [
                {
                    "name": package_name,
                    "id": package_id,
                    "version": version,
                    "url": url,
                    "action": action,
                }
            ]
        )

    def trigger_action_json(self, json_content):
        """Take an actions description that is then forwarded to c8y.
        So far, no checks are done on the json_content.

        TODO Improve repository ID management to avoid hardcoded IDs
        """

        url = f"https://{self.tenant_url}/devicecontrol/operations"

        payload = {
            "deviceId": self.project.deviceid,
            "description": f"Apply software changes, triggered from PySys: {json_content}",
            "c8y_SoftwareUpdate": json_content,
        }

<<<<<<< HEAD
        req = requests.post(url, json=payload, headers=self.header, timeout=self.timeout_req)
=======
        req = requests.post(
            url, json=payload, headers=self.header, timeout=self.timeout_req
        )
>>>>>>> 09c5993e

        jresponse = json.loads(req.text)

        self.log.info("Response status: %s", req.status_code)
        self.log.info("Response to action: %s", json.dumps(jresponse, indent=4))

        self.operation = jresponse
        self.operation_id = jresponse.get("id")

        if not self.operation_id:
            raise SystemError("field id is missing in response")

        self.log.info("Started operation: %s", self.operation)

        req.raise_for_status()

    def is_status_fail(self):
        """Check if the current status is a fail"""
        if self.operation_id:
            return self.check_status_of_operation("FAILED")
        return self.check_status_of_last_operation("FAILED")

    def is_status_success(self):
        """Check if the current status is a success"""
        if self.operation_id:
            return self.check_status_of_operation("SUCCESSFUL")
        return self.check_status_of_last_operation("SUCCESSFUL")

    def get_status_of_last_operation(self):

        params = {
            "deviceId": self.project.deviceid,
            "pageSize": 1,
            # To get the latest records first
            "revert": "true",
            # By using the date we make sure that the request comes
            # sorted, otherwise the revert does not seem to have an
            # effect. The lower boundary seems to be ok so we just
            # use the beginning of the epoch same as the c8y ui.
            "dateFrom": "1970-01-01T00:00:00.000Z",
        }

        url = f"https://{self.tenant_url}/devicecontrol/operations"
<<<<<<< HEAD
        req = requests.get(url, params=params, headers=self.header, timeout=self.timeout_req)
=======
        req = requests.get(
            url, params=params, headers=self.header, timeout=self.timeout_req
        )
>>>>>>> 09c5993e

        req.raise_for_status()

        self.log.debug("Final URL of the request: %s", req.url)

        jresponse = json.loads(req.text)

        if not jresponse["operations"]:
            # This can happen e.g. after a weekend when C8y deleted the operations
            self.log.error("No operations found, assuming it passed")
            return True

        # Get the last operation, when we set "revert": "true" we can read it
        # from the beginning of the list

        operations = jresponse.get("operations")

        if not operations or len(operations) != 1:
            raise SystemError("field operations is mising in response or to long")

        operation = operations[0]

        # Observed states: PENDING, SUCCESSFUL, EXECUTING, FAILED
        self.log.info("State of current operation: %s", operation.get("status"))

        # In this case we just jump everything to see what is goin on
        if operation.get("status") in ["FAILED", "PENDING"]:
            self.log.debug("Final URL of the request: %s", req.url)
            self.log.debug(
                "State of current operation: %s", json.dumps(operation, indent=4)
            )

        if not operation.get("status"):
            raise SystemError("No valid field status in response")

        return operation.get("status")

    def check_status_of_last_operation(self, status):
        """Check if the last operation is successfull.
        Warning: an observation so far is, that installation failures
        seem to be at the beginning of the list independent of if we
        revert it or not.
        """

        current_status = self.get_status_of_last_operation()

        return current_status == status

    def get_status_of_operation(self):
        """Get the last operation"""

        if not self.operation_id:
            raise SystemError("No valid operation ID available")

        url = f"https://{self.tenant_url}/devicecontrol/operations/{self.operation_id}"
        req = requests.get(url, headers=self.header, timeout=self.timeout_req)

        req.raise_for_status()

        operation = json.loads(req.text)

        # Observed states: PENDING, SUCCESSFUL, EXECUTING, FAILED
        self.log.info(
            "State of operation %s : %s", self.operation_id, operation["status"]
        )

<<<<<<< HEAD
        self.log.info ("Expected status: %s"%status)
        self.log.info ("Got status: %s"%operation.get("status"))

        return operation.get("status") == status
=======
        if not operation.get("status"):
            raise SystemError("No valid field status in response")

        return operation.get("status")

    def check_status_of_operation(self, status):
        """Check if the last operation is successfull"""
        current_status = self.get_status_of_operation()
        self.log.info("Expected status: %s, got status %s" % (status, current_status))
        return current_status == status
>>>>>>> 09c5993e

    def wait_until_succcess(self):
        """Wait until c8y reports a success"""
        self.wait_until_status("SUCCESSFUL")

    def wait_until_fail(self):
        """Wait until c8y reports a fail"""
        self.wait_until_status("FAILED")

    def wait_until_end(self):
        """Wait until c8y reports a fail"""
        self.wait_until_status("FAILED", "SUCCESSFUL")

    def wait_until_status(self, status, status2=False):
        """Wait until c8y reports status or status2."""

<<<<<<< HEAD
        wait_time = 90
=======
        poll_period = 2  # seconds

        # Heuristic about how long to wait for a operation
        if platform.machine() == "x86_64":
            wait_time = int(40 / poll_period)
        else:
            wait_time = int(90 / poll_period)  # 90s on the Rpi

>>>>>>> 09c5993e
        timeout = 0

        # wait for some time to let c8y process a request until we can poll for it
        time.sleep(poll_period)

        # TODO this is a mess, we probably need a better dispatcher soon

        while True:

            if self.operation_id:

                current_status = self.get_status_of_operation()
                if current_status == status or current_status == status2:
                    # Invalidate the old operation
                    self.operation_id = None
                    break

            else:

                current_status = self.get_status_of_last_operation()
                if current_status == status or current_status == status2:
                    # Invalidate the old operation
                    self.operation_id = None
                    break

            time.sleep(poll_period)

<<<<<<< HEAD
            time.sleep(5) # Observed timeouts with 2 seconds

            timeout += 1
            if timeout > wait_time:
                raise SystemError("Timeout while waiting for status %s or %s"%(status, status2))
=======
            timeout += 1
            if timeout > wait_time:
                raise SystemError(
                    "Timeout while waiting for status %s or %s" % (status, status2)
                )
>>>>>>> 09c5993e

    def check_is_installed(self, package_name, version=None):
        """Check if a package is installed"""

        url = f"https://{self.tenant_url}/inventory/managedObjects/{self.project.deviceid}"
        req = requests.get(url, headers=self.header, timeout=self.timeout_req)

        req.raise_for_status()

        jresponse = json.loads(req.text)

        ret = False

        package_list = jresponse.get("c8y_SoftwareList")

        for package in package_list:
            if package.get("name") == package_name:
                self.log.info("Package %s is installed", package_name)
                # self.log.info(package)
                if version:
                    if package.get("version") == version:
                        ret = True
                        break

                    raise SystemError("Wrong version is installed")

                ret = True
                break
        return ret

    def getpkgversion(self, pkg):
<<<<<<< HEAD
        """"Use apt-cache madison to derive a package version from
=======
        """ "Use apt-cache madison to derive a package version from
>>>>>>> 09c5993e
        the apt cache even when it is not installed.
        Not very bulletproof yet!!!
        """
        output = subprocess.check_output(["/usr/bin/apt-cache", "madison", pkg])

        # Lets assume it is the package in the first line of the output
<<<<<<< HEAD
        return output.split()[2].decode('ascii')  # E.g. "1.16-1+b3"

    def get_pkgid(self, pkg):

        # Database with package IDs
        # TODO use this everywhere
=======
        return output.split()[2].decode("ascii")  # E.g. "1.16-1+b3"

    def get_pkgid(self, pkg):

        # Database with package IDs taken from the thin-edge.io
        # TODO make this somehow not hard-coded
>>>>>>> 09c5993e
        pkgiddb = {
            # apt
            "asciijump": "5475278",
            "robotfindskitten": "5473003",
            "squirrel3": "5474871",
            "rolldice": "5445239",
            "moon-buggy": "5439204",
<<<<<<< HEAD
=======
            # fake plugin
            "apple": "5495053",
            "banana": "5494888",
            "cherry": "5495382",
            "watermelon": "5494510",
>>>>>>> 09c5993e
        }

        pkgid = pkgiddb.get(pkg)

        if pkgid:
            return pkgid
        else:
            raise SystemError("Package ID not in database")

<<<<<<< HEAD

=======
>>>>>>> 09c5993e
    def mysmcleanup(self):
        # Experiment
        time.sleep(5)<|MERGE_RESOLUTION|>--- conflicted
+++ resolved
@@ -39,14 +39,9 @@
 import pysys
 from pysys.basetest import BaseTest
 
-<<<<<<< HEAD
-sys.path.append('./environments')
-from environment_c8y import EnvironmentC8y
-=======
 sys.path.append("./environments")
 from environment_c8y import EnvironmentC8y
 
->>>>>>> 09c5993e
 
 def is_timezone_aware(stamp):
     """determine if object is timezone aware or naive
@@ -86,12 +81,8 @@
         user = self.project.username
         password = self.project.c8ypass
 
-<<<<<<< HEAD
-        self.timeout_req = 30 # seconds, got timeout with 20s
-=======
         # TODO are we doing something wrong while requesting?
         self.timeout_req = 80  # seconds, got timeout with 60s
->>>>>>> 09c5993e
 
         # Place to save the id of the operation that we started.
         # This is suitable for one operation and not for multiple ones running
@@ -142,13 +133,9 @@
             "c8y_SoftwareUpdate": json_content,
         }
 
-<<<<<<< HEAD
-        req = requests.post(url, json=payload, headers=self.header, timeout=self.timeout_req)
-=======
         req = requests.post(
             url, json=payload, headers=self.header, timeout=self.timeout_req
         )
->>>>>>> 09c5993e
 
         jresponse = json.loads(req.text)
 
@@ -192,13 +179,9 @@
         }
 
         url = f"https://{self.tenant_url}/devicecontrol/operations"
-<<<<<<< HEAD
-        req = requests.get(url, params=params, headers=self.header, timeout=self.timeout_req)
-=======
         req = requests.get(
             url, params=params, headers=self.header, timeout=self.timeout_req
         )
->>>>>>> 09c5993e
 
         req.raise_for_status()
 
@@ -265,12 +248,6 @@
             "State of operation %s : %s", self.operation_id, operation["status"]
         )
 
-<<<<<<< HEAD
-        self.log.info ("Expected status: %s"%status)
-        self.log.info ("Got status: %s"%operation.get("status"))
-
-        return operation.get("status") == status
-=======
         if not operation.get("status"):
             raise SystemError("No valid field status in response")
 
@@ -281,7 +258,6 @@
         current_status = self.get_status_of_operation()
         self.log.info("Expected status: %s, got status %s" % (status, current_status))
         return current_status == status
->>>>>>> 09c5993e
 
     def wait_until_succcess(self):
         """Wait until c8y reports a success"""
@@ -298,9 +274,6 @@
     def wait_until_status(self, status, status2=False):
         """Wait until c8y reports status or status2."""
 
-<<<<<<< HEAD
-        wait_time = 90
-=======
         poll_period = 2  # seconds
 
         # Heuristic about how long to wait for a operation
@@ -309,13 +282,10 @@
         else:
             wait_time = int(90 / poll_period)  # 90s on the Rpi
 
->>>>>>> 09c5993e
         timeout = 0
 
         # wait for some time to let c8y process a request until we can poll for it
         time.sleep(poll_period)
-
-        # TODO this is a mess, we probably need a better dispatcher soon
 
         while True:
 
@@ -337,19 +307,11 @@
 
             time.sleep(poll_period)
 
-<<<<<<< HEAD
-            time.sleep(5) # Observed timeouts with 2 seconds
-
-            timeout += 1
-            if timeout > wait_time:
-                raise SystemError("Timeout while waiting for status %s or %s"%(status, status2))
-=======
             timeout += 1
             if timeout > wait_time:
                 raise SystemError(
                     "Timeout while waiting for status %s or %s" % (status, status2)
                 )
->>>>>>> 09c5993e
 
     def check_is_installed(self, package_name, version=None):
         """Check if a package is installed"""
@@ -381,32 +343,19 @@
         return ret
 
     def getpkgversion(self, pkg):
-<<<<<<< HEAD
-        """"Use apt-cache madison to derive a package version from
-=======
         """ "Use apt-cache madison to derive a package version from
->>>>>>> 09c5993e
         the apt cache even when it is not installed.
         Not very bulletproof yet!!!
         """
         output = subprocess.check_output(["/usr/bin/apt-cache", "madison", pkg])
 
         # Lets assume it is the package in the first line of the output
-<<<<<<< HEAD
-        return output.split()[2].decode('ascii')  # E.g. "1.16-1+b3"
-
-    def get_pkgid(self, pkg):
-
-        # Database with package IDs
-        # TODO use this everywhere
-=======
         return output.split()[2].decode("ascii")  # E.g. "1.16-1+b3"
 
     def get_pkgid(self, pkg):
 
         # Database with package IDs taken from the thin-edge.io
         # TODO make this somehow not hard-coded
->>>>>>> 09c5993e
         pkgiddb = {
             # apt
             "asciijump": "5475278",
@@ -414,14 +363,11 @@
             "squirrel3": "5474871",
             "rolldice": "5445239",
             "moon-buggy": "5439204",
-<<<<<<< HEAD
-=======
             # fake plugin
             "apple": "5495053",
             "banana": "5494888",
             "cherry": "5495382",
             "watermelon": "5494510",
->>>>>>> 09c5993e
         }
 
         pkgid = pkgiddb.get(pkg)
@@ -431,10 +377,6 @@
         else:
             raise SystemError("Package ID not in database")
 
-<<<<<<< HEAD
-
-=======
->>>>>>> 09c5993e
     def mysmcleanup(self):
         # Experiment
         time.sleep(5)