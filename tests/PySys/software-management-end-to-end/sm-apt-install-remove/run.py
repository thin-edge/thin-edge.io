from pysys.basetest import BaseTest

import time

"""
Validate end to end behaviour for the apt plugin for installation and remove

For the apt plugin with ::apt

When we install a package
Then it is installed
When we deinstall it again
Then it is not installed
"""

import json
import requests
import time
import sys

sys.path.append("software-management-end-to-end")
from environment_sm_management import SoftwareManagement


class PySysTest(SoftwareManagement):
    def setup(self):
        super().setup()
        self.assertThat("False == value", value=self.check_is_installed("rolldice"))

    def execute(self):

<<<<<<< HEAD
        self.trigger_action("rolldice", self.get_pkgid("rolldice"), "::apt", "notanurl", "install")
=======
        self.trigger_action(
            "rolldice", self.get_pkgid("rolldice"), "::apt", "notanurl", "install"
        )
>>>>>>> 09c5993e

        self.wait_until_succcess()

        self.assertThat("True == value", value=self.check_is_installed("rolldice"))

<<<<<<< HEAD
        self.trigger_action("rolldice", self.get_pkgid("rolldice"), "::apt", "notanurl", "delete")
=======
        self.trigger_action(
            "rolldice", self.get_pkgid("rolldice"), "::apt", "notanurl", "delete"
        )
>>>>>>> 09c5993e

        self.wait_until_succcess()

    def validate(self):

        self.assertThat("False == value", value=self.check_is_installed("rolldice"))<|MERGE_RESOLUTION|>--- conflicted
+++ resolved
@@ -11,6 +11,7 @@
 Then it is installed
 When we deinstall it again
 Then it is not installed
+
 """
 
 import json
@@ -29,25 +30,17 @@
 
     def execute(self):
 
-<<<<<<< HEAD
-        self.trigger_action("rolldice", self.get_pkgid("rolldice"), "::apt", "notanurl", "install")
-=======
         self.trigger_action(
             "rolldice", self.get_pkgid("rolldice"), "::apt", "notanurl", "install"
         )
->>>>>>> 09c5993e
 
         self.wait_until_succcess()
 
         self.assertThat("True == value", value=self.check_is_installed("rolldice"))
 
-<<<<<<< HEAD
-        self.trigger_action("rolldice", self.get_pkgid("rolldice"), "::apt", "notanurl", "delete")
-=======
         self.trigger_action(
             "rolldice", self.get_pkgid("rolldice"), "::apt", "notanurl", "delete"
         )
->>>>>>> 09c5993e
 
         self.wait_until_succcess()
 
