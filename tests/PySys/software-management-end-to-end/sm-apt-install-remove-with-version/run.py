--- conflicted
+++ resolved
@@ -32,45 +32,32 @@
     def execute(self):
 
         self.trigger_action(
-<<<<<<< HEAD
-            "rolldice", self.get_pkgid("rolldice"), self.getpkgversion("rolldice"), "notanurl", "install"
-=======
             "rolldice",
             self.get_pkgid("rolldice"),
             self.getpkgversion("rolldice"),
             "notanurl",
             "install",
->>>>>>> 09c5993e
         )
 
         self.wait_until_succcess()
 
         self.assertThat("True == value", value=self.check_is_installed("rolldice"))
 
-<<<<<<< HEAD
-        fake_version = "88::apt" # does not exist in C8y
-        self.trigger_action("rolldice", self.get_pkgid("rolldice"), fake_version, "notanurl", "delete")
-=======
         fake_version = "88::apt"  # does not exist in C8y
         self.trigger_action(
             "rolldice", self.get_pkgid("rolldice"), fake_version, "notanurl", "delete"
         )
->>>>>>> 09c5993e
 
         self.wait_until_fail()
 
         self.assertThat("True == value", value=self.check_is_installed("rolldice"))
 
         self.trigger_action(
-<<<<<<< HEAD
-            "rolldice", self.get_pkgid("rolldice"), self.getpkgversion("rolldice"), "notanurl", "delete"
-=======
             "rolldice",
             self.get_pkgid("rolldice"),
             self.getpkgversion("rolldice"),
             "notanurl",
             "delete",
->>>>>>> 09c5993e
         )
 
         self.wait_until_succcess()
@@ -79,5 +66,5 @@
 
         self.assertThat(
             "False == value",
-            value=self.check_is_installed("rolldice", self.getpkgversion("rolldice")),
+            value=self.check_is_installed("rolldice", "1.16-1+b1::apt"),
         )