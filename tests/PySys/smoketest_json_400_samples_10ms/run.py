import os
import pysys
from pysys.basetest import BaseTest

import sys

sys.path.append("environments")
from environment_roundtrip_c8y import Environment_roundtrip_c8y

import time

"""
Roundtrip test C8y 400 samples 10ms delay

Given a configured system with configured certificate
When we derive from EnvironmentC8y
When we run the smoketest for JSON publishing with defaults a size of 400, 10ms delay
Then we validate the data from C8y
"""


class SmoketestJson400Samples10ms(Environment_roundtrip_c8y):
    def setup(self):
        super().setup()
<<<<<<< HEAD
        self.log.info("Setup")
        self.addCleanupFunction(self.mycleanup)
        self.timeslot = 10

        # bad hack to wait until the receive window is empty again
        time.sleep(self.timeslot)

    def execute(self):
        super().execute()
        self.log.info("Execute")

        script = self.project.tebasedir + "ci/roundtrip_local_to_c8y.py"
        cmd = os.path.expanduser(script)

        sub = self.startPython(
            arguments=[
                cmd,
                "-m",
                "JSON",
                "-pub",
                self.project.exampledir,
                "-u",
                self.project.username,
                "-t",
                self.project.tenant,
                "-pass",
                self.project.c8ypass,
                "-id",
                self.project.deviceid,
                "-o",
                "10",  # burst should take 4000ms
                "-d",
                "10",  # delay in ms
                "-s",
                "400",  # samples
            ],
            stdouterr="stdout",
        )

    def validate(self):
        super().validate()
        self.log.info("Validate")
        self.assertGrep("stdout.out", expr="Data verification PASSED", contains=True)
        self.assertGrep(
            "stdout.out", expr="Timestamp verification PASSED", contains=True
        )

    def mycleanup(self):
        super().mycleanup()
        self.log.info("MyCleanup")
=======
        self.samples = '400'
        self.delay = '10'
        self.timeslot = '15'
        self.style = "JSON"
>>>>>>> fe3c7e40
<|MERGE_RESOLUTION|>--- conflicted
+++ resolved
@@ -22,7 +22,6 @@
 class SmoketestJson400Samples10ms(Environment_roundtrip_c8y):
     def setup(self):
         super().setup()
-<<<<<<< HEAD
         self.log.info("Setup")
         self.addCleanupFunction(self.mycleanup)
         self.timeslot = 10
@@ -53,7 +52,7 @@
                 "-id",
                 self.project.deviceid,
                 "-o",
-                "10",  # burst should take 4000ms
+                "8",  # burst should take 4000ms
                 "-d",
                 "10",  # delay in ms
                 "-s",
@@ -72,10 +71,4 @@
 
     def mycleanup(self):
         super().mycleanup()
-        self.log.info("MyCleanup")
-=======
-        self.samples = '400'
-        self.delay = '10'
-        self.timeslot = '15'
-        self.style = "JSON"
->>>>>>> fe3c7e40
+        self.log.info("MyCleanup")