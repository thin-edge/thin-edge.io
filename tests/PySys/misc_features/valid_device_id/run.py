import time
from environment_tedge import TedgeEnvironment

"""
Validate certificate creation with valid characters and validate with cumulocity cloud

Given a configured system
When a temporary directory is created to store the certificate and key
When we create a certificate using the valid characters using the sudo tedge
When we upload the certificate onto the c8y cloud
When we connect to the c8y cloud
Then we check for the output of the tedge connect and find successfull
Cleanup the Certificate and Key path and delete the temporary directory
"""


class ValidateValidDeviceId(TedgeEnvironment):
    def setup(self):
        self.tedge = "/usr/bin/tedge"
        self.sudo = "/usr/bin/sudo"

        # disconnect the device from cloud
<<<<<<< HEAD
        self.tedge_disconnect_c8y()
=======
        c8y_disconnect = self.startProcess(
            command=self.sudo,
            arguments=[self.tedge, "disconnect", "c8y"],
            stdouterr="c8y_disconnect",
        )
>>>>>>> f1ff28cc

        # create a custom certiticate directory for testing purpose
        create_cert_dir = self.startProcess(
            command=self.sudo,
            arguments=["mkdir", "/tmp/test-device-certs"],
            stdouterr="create_cert_dir",
        )

        # change the ownership of the directory
        change_owner_of_dir = self.startProcess(
            command=self.sudo,
            arguments=["chown", "mosquitto:mosquitto", "/tmp/test-device-certs"],
            stdouterr="change_owner_of_dir",
        )

        # set the custom certificate path
        set_cert_path = self.startProcess(
            command=self.sudo,
            arguments=[self.tedge, "config", "set", "device.cert.path",
                       "/tmp/test-device-certs/tedge-certificate.pem"],
            stdouterr="set_cert_path",
        )

        # set the custom key path
        set_key_path = self.startProcess(
            command=self.sudo,
            arguments=[self.tedge, "config", "set", "device.key.path",
                       "/tmp/test-device-certs/tedge-private-key.pem"],
            stdouterr="set_key_path",
        )

        self.addCleanupFunction(self.device_id_cleanup)

    def execute(self):
        # create a certificate with a device id that contains all valid characters
        sub1 = self.startProcess(
            command=self.sudo,
            arguments=[self.tedge, "cert", "create",
                       "--device-id", "'?=()*@!%,-.123ThinEdgeDevice-id"],
            stdouterr="cert_create",
        )

        # upload the certificate
        cert_upload = self.startProcess(
            environs={"C8YPASS":self.project.c8ypass},
            command=self.sudo,
            arguments=["-E", self.tedge, "cert", "upload",
                       "c8y", "--user", self.project.c8yusername],
            stdouterr="cert_upload",
        )

        time.sleep(1)

        # connect to the c8y cloud
        self.tedge_connect_c8y()

        # test connect to the c8y cloud
        self.tedge_connect_c8y_test()

    def validate(self):
        # validate the connection is successfull
        self.assertGrep("tedge_connect_c8y.out", "successful", contains=True)
        self.assertGrep("tedge_connect_c8y_test.out", "successful", contains=True)

    def device_id_cleanup(self):

        # disconnect the test
        self.tedge_disconnect_c8y()

        # unset the device certificate path
        unset_cert_path = self.startProcess(
            command=self.sudo,
            arguments=[self.tedge, "config", "unset", "device.cert.path"],
            stdouterr="unset_cert_path",
        )

        # unset the device key path
        unset_key_path = self.startProcess(
            command=self.sudo,
            arguments=[self.tedge, "config", "unset", "device.key.path"],
            stdouterr="unset_key_path",
        )

        # delete the temporary directory
        remove_cert_dir = self.startProcess(
            command=self.sudo,
            arguments=["rm", "-rf", "/tmp/test-device-certs"],
            stdouterr="remove_cert_dir",
        )<|MERGE_RESOLUTION|>--- conflicted
+++ resolved
@@ -1,5 +1,6 @@
+from pysys.basetest import BaseTest
+
 import time
-from environment_tedge import TedgeEnvironment
 
 """
 Validate certificate creation with valid characters and validate with cumulocity cloud
@@ -20,15 +21,7 @@
         self.sudo = "/usr/bin/sudo"
 
         # disconnect the device from cloud
-<<<<<<< HEAD
         self.tedge_disconnect_c8y()
-=======
-        c8y_disconnect = self.startProcess(
-            command=self.sudo,
-            arguments=[self.tedge, "disconnect", "c8y"],
-            stdouterr="c8y_disconnect",
-        )
->>>>>>> f1ff28cc
 
         # create a custom certiticate directory for testing purpose
         create_cert_dir = self.startProcess(
