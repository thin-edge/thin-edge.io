--- conflicted
+++ resolved
@@ -3,11 +3,7 @@
 
 Build the plugin:
 
-<<<<<<< HEAD
-    $ cargo build --bin tedge-dummy-plugin
-=======
-    cargo build --bin tedge_dummy_plugin
->>>>>>> b3bde8c6
+    cargo build --bin tedge-dummy-plugin
 
 On every invocation, the dummy plugin will respond with the
 contents of file list-valid.<return_code> . Where the return code
@@ -43,11 +39,7 @@
 
     /tmp/.tedge-dummy-plugin/list-valid.0
 
-<<<<<<< HEAD
-    $ sudo cp tests/PySys/software-management-end-to-end/dummy-plugin-configuration/list-valid.0 /tmp/.tedge-dummy-plugin/list-valid.0
-=======
-    sudo cp tests/PySys/software-management-end-to-end/dummy-plugin-configuration/list-valid.0 /tmp/.tedge_dummy_plugin/list-valid.0
->>>>>>> b3bde8c6
+    sudo cp tests/PySys/software-management-end-to-end/dummy-plugin-configuration/list-valid.0 /tmp/.tedge-dummy-plugin/list-valid.0
 
 Otherwise, the file needs to be in the current directory under ´.tedge-dummy-plugin/list-valid.0´.
 
