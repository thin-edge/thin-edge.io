from pysys.basetest import BaseTest


"""
Validate mapper doesn't reconnect too often.


Given unconnected system

When we start mosquitto_sub to use fixed MQTT Client ID
When we start tedge_mapper to use fixed MQTT Client ID
When we observe tedge_mapper tries to reconnect

Then we wait for 5 seconds
Then we validate output contains no more than 5 error messages

"""


class MapperReconnectAwait(BaseTest):
    def execute(self):
        tedge_mapper = "/usr/bin/tedge_mapper"
        self.sudo = "/usr/bin/sudo"
<<<<<<< HEAD


        subber = self.startProcess(
            command="/usr/bin/mosquitto_sub",
            arguments=["-i", "tedge-mapper", "-t", "test"],
=======

        subber = self.startProcess(
            command="/usr/bin/mosquitto_sub",
            arguments=["-i", "tedge-mapper-c8y", "-t", "test"],
>>>>>>> 40a291fd
            stdouterr="mosquitto_sub",
            background=True,
        )

        self.wait(0.1)

        mapper = self.startProcess(
            command=self.sudo,
<<<<<<< HEAD
            arguments=["-u", "tedge-mapper", tedge_mapper],
=======
            arguments=["-u", "tedge-mapper-c8y", tedge_mapper, "c8y"],
>>>>>>> 40a291fd
            stdouterr="tedge_mapper",
            background=True,
        )

        self.wait(5)

        # since the first mapper is running with different user rights the
        # test runner can't kill it for us. So we need to kill it ourselves
        kill = self.startProcess(
            command=self.sudo,
            arguments=["sh", "-c", "kill -9 $(pgrep -x tedge_mapper)"],
            stdouterr="kill",
<<<<<<< HEAD
            ignoreExitStatus=True
            )

    def validate(self):
        self.assertGrep("tedge_mapper.out", "ERROR", contains=True)
        self.assertLineCount("tedge_mapper.out", condition='<=5', abortOnError=True, expr='tedge_mapper::mapper: MQTT connection error:')
        self.assertLineCount("tedge_mapper.out", condition='>=2', abortOnError=True, expr='tedge_mapper::mapper: MQTT connection error:')
=======
            ignoreExitStatus=True,
        )

    def validate(self):
        self.assertGrep("tedge_mapper.out", "ERROR", contains=True)
        self.assertLineCount(
            "tedge_mapper.out",
            condition="<=5",
            abortOnError=True,
            expr="tedge_mapper::mapper: MQTT connection error:",
        )
        self.assertLineCount(
            "tedge_mapper.out",
            condition=">=2",
            abortOnError=True,
            expr="tedge_mapper::mapper: MQTT connection error:",
        )
>>>>>>> 40a291fd
<|MERGE_RESOLUTION|>--- conflicted
+++ resolved
@@ -21,18 +21,10 @@
     def execute(self):
         tedge_mapper = "/usr/bin/tedge_mapper"
         self.sudo = "/usr/bin/sudo"
-<<<<<<< HEAD
-
-
-        subber = self.startProcess(
-            command="/usr/bin/mosquitto_sub",
-            arguments=["-i", "tedge-mapper", "-t", "test"],
-=======
 
         subber = self.startProcess(
             command="/usr/bin/mosquitto_sub",
             arguments=["-i", "tedge-mapper-c8y", "-t", "test"],
->>>>>>> 40a291fd
             stdouterr="mosquitto_sub",
             background=True,
         )
@@ -41,11 +33,7 @@
 
         mapper = self.startProcess(
             command=self.sudo,
-<<<<<<< HEAD
-            arguments=["-u", "tedge-mapper", tedge_mapper],
-=======
             arguments=["-u", "tedge-mapper-c8y", tedge_mapper, "c8y"],
->>>>>>> 40a291fd
             stdouterr="tedge_mapper",
             background=True,
         )
@@ -58,15 +46,6 @@
             command=self.sudo,
             arguments=["sh", "-c", "kill -9 $(pgrep -x tedge_mapper)"],
             stdouterr="kill",
-<<<<<<< HEAD
-            ignoreExitStatus=True
-            )
-
-    def validate(self):
-        self.assertGrep("tedge_mapper.out", "ERROR", contains=True)
-        self.assertLineCount("tedge_mapper.out", condition='<=5', abortOnError=True, expr='tedge_mapper::mapper: MQTT connection error:')
-        self.assertLineCount("tedge_mapper.out", condition='>=2', abortOnError=True, expr='tedge_mapper::mapper: MQTT connection error:')
-=======
             ignoreExitStatus=True,
         )
 
@@ -83,5 +62,4 @@
             condition=">=2",
             abortOnError=True,
             expr="tedge_mapper::mapper: MQTT connection error:",
-        )
->>>>>>> 40a291fd
+        )