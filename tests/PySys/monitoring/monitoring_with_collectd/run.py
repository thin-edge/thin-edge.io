from pysys.basetest import BaseTest

import time
import re
import json

"""
Validate collectd-mapper  messages that are published
on tedge/measurements

Given a configured system
When we start the collectd with sudo in the background
When we start the collectd-mapper with sudo in the background
When we start tedge sub with sudo in the background
Wait for couple of seconds to publish couple of batch of messages
Then we kill tedge sub with sudo as it is running with a different user account
Then we validate the  messages in the output of tedge sub,
"""


class MonitoringWithCollectd(BaseTest):

    def setup(self):
        self.js_msg = ""
        self.cpu_cnt = 0
        self.memory_cnt = 0
        self.time_cnt = 0
        self.disk_cnt = 0

        self.tedge = "/usr/bin/tedge"
        self.sudo = "/usr/bin/sudo"

        collectd = self.startProcess(
            command=self.sudo,
            arguments=["systemctl", "start", "collectd"],
            stdouterr="collectd",
        )

        collectd_mapper = self.startProcess(
            command=self.sudo,
            arguments=["systemctl", "start", "collectd-mapper"],
            stdouterr="collectd_mapper",
        )
        self.addCleanupFunction(self.monitoring_cleanup)

    def execute(self):

        time.sleep(0.1)
        sub = self.startProcess(
            command=self.sudo,
            arguments=[self.tedge, "mqtt", "sub", "--no-topic", "tedge/#"],
            stdouterr="tedge_sub",
            background=True,
        )

        sub = self.startProcess(
            command=self.sudo,
            arguments=[self.tedge, "mqtt", "sub", "collectd/#"],
            stdouterr="collectd_sub",
            background=True,
        )

        # Wait for a small amount of time to give tedge sub time
        # to initialize and capture couple of batches of messages
        # that are published by collectd-mapper.
        time.sleep(12)

        # Kill the subscriber process explicitly with sudo as PySys does
        # not have the rights to do it
        kill = self.startProcess(
            command=self.sudo,
            arguments=["killall", "tedge"],
            stdouterr="kill_out",
        )

    def validate(self):
        self.assertGrep("tedge_sub.out", r'time|cpu|memory|df-root')
        self.assertThat('collectd_msg_validation_result == expected_result',
                        collectd_msg_validation_result=self.validate_json(), expected_result=True)

    def validate_json(self):
        f = open(self.output + '/tedge_sub.out', 'r')
        lines = f.readlines()
        for line in lines:
            self.js_msg = json.loads(line)
            if not self.validate_cpu():
                reason = "cpu stat validation failed in message: " + str(line)
                self.abort(False, reason)
            if not self.validate_time():
                reason = "time validation failed in message: " + str(line)
                self.abort(False, reason)
            if not self.validate_memory():
                reason = "memory stat validation failed in message: " + \
                    str(line)
                self.abort(False, reason)
            # validate disk stats if the entries are present, as the disk stats collection window is bigger
            if "df-root" in self.js_msg:
                if not self.validate_disk():
<<<<<<< HEAD
                    reason = "disk stat validation failed in message: " + str(line)
                    self.abort(False, reason)


=======
                    reason = "disk stat validation failed in message: " + \
                        str(line)
                    self.abort(False, reason)

>>>>>>> 8198b164
        if self.time_cnt == self.cpu_cnt == self.memory_cnt and self.disk_cnt > 0 and self.disk_cnt <= 3:
            return True
        else:
            return False

    def validate_cpu(self):
        if self.js_msg["cpu"]:
            if "percent-active" in self.js_msg["cpu"]:
                self.cpu_cnt += 1
                return True
            else:
                return False
        else:
            return False

    def validate_time(self):
        if self.js_msg["time"]:
            self.time_cnt += 1
            return True
        else:
            return False

    def validate_memory(self):
        if self.js_msg["memory"]:
            if "percent-used" in self.js_msg["memory"]:
                self.memory_cnt += 1
                return True
            else:
                return False
        else:
            return False

    def validate_disk(self):
        if "percent_bytes-used" in self.js_msg["df-root"]:
            self.disk_cnt += 1
            return True
        else:
            return False

    def monitoring_cleanup(self):
        self.log.info("monitoring_cleanup")

        collectd = self.startProcess(
            command=self.sudo,
            arguments=["systemctl", "stop", "collectd-mapper"],
            stdouterr="collectd_mapper",
        )

        collectd = self.startProcess(
            command=self.sudo,
            arguments=["systemctl", "stop", "collectd"],
            stdouterr="collectd",
        )<|MERGE_RESOLUTION|>--- conflicted
+++ resolved
@@ -96,17 +96,10 @@
             # validate disk stats if the entries are present, as the disk stats collection window is bigger
             if "df-root" in self.js_msg:
                 if not self.validate_disk():
-<<<<<<< HEAD
-                    reason = "disk stat validation failed in message: " + str(line)
-                    self.abort(False, reason)
-
-
-=======
                     reason = "disk stat validation failed in message: " + \
                         str(line)
                     self.abort(False, reason)
 
->>>>>>> 8198b164
         if self.time_cnt == self.cpu_cnt == self.memory_cnt and self.disk_cnt > 0 and self.disk_cnt <= 3:
             return True
         else:
