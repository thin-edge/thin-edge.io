--- conflicted
+++ resolved
@@ -109,11 +109,7 @@
                         str(line)
                     self.abort(False, reason)
 
-<<<<<<< HEAD
-        if self.time_cnt > 10 and self.temp_cnt == 10 and self.pres_cnt == 10:
-=======
         if self.time_cnt >= 10 and self.temp_cnt == 10 and self.pres_cnt == 10:
->>>>>>> 9eedd916
             return True
         else:
             return False
