from pysys.basetest import BaseTest


"""
Validate tedge_mapper can't be started twice.


Given unconnected system

When we start first tedge_mapper it runs uninterupted
When we start second tedge_mapper it doesn't connect to broker and exits with code 1 and logs error message

Then we validate output appropriate error message

"""


class RuntimeMultiMappers(BaseTest):
    def execute(self):
        tedge_mapper = "/usr/bin/tedge_mapper"
        self.sudo = "/usr/bin/sudo"

        tedge_mapper1 = self.startProcess(
<<<<<<< HEAD
            command=self.sudo,
            arguments=["-u", "tedge-mapper", tedge_mapper],
=======
            command=tedge_mapper,
            arguments=["c8y"],
>>>>>>> 90e2dad1
            stdouterr="tedge_mapper1",
            expectedExitStatus="==0",
            background=True
        )

        self.wait(0.1)

        tedge_mapper2 = self.startProcess(
<<<<<<< HEAD
            command=self.sudo,
            arguments=["-u", "tedge-mapper", tedge_mapper],
=======
            command=tedge_mapper,
            arguments=["c8y"],
>>>>>>> 90e2dad1
            stdouterr="tedge_mapper2",
            expectedExitStatus="==1",
        )

        # since the first mapper is running with different user rights the
        # test runner can't kill it for us. So we need to kill it ourselves
        kill = self.startProcess(
            command=self.sudo,
            arguments=["sh", "-c", "kill -9 $(pgrep -x tedge_mapper)"],
            stdouterr="kill",
            ignoreExitStatus=True
            )

    def validate(self):
        self.assertGrep("tedge_mapper2.err", "Error: Couldn't acquire file lock.", contains=True)<|MERGE_RESOLUTION|>--- conflicted
+++ resolved
@@ -21,13 +21,8 @@
         self.sudo = "/usr/bin/sudo"
 
         tedge_mapper1 = self.startProcess(
-<<<<<<< HEAD
             command=self.sudo,
-            arguments=["-u", "tedge-mapper", tedge_mapper],
-=======
-            command=tedge_mapper,
-            arguments=["c8y"],
->>>>>>> 90e2dad1
+            arguments=["-u", "tedge-mapper-c8y", tedge_mapper, "c8y"],
             stdouterr="tedge_mapper1",
             expectedExitStatus="==0",
             background=True
@@ -36,13 +31,8 @@
         self.wait(0.1)
 
         tedge_mapper2 = self.startProcess(
-<<<<<<< HEAD
             command=self.sudo,
-            arguments=["-u", "tedge-mapper", tedge_mapper],
-=======
-            command=tedge_mapper,
-            arguments=["c8y"],
->>>>>>> 90e2dad1
+            arguments=["-u", "tedge-mapper-c8y", tedge_mapper, "c8y"],
             stdouterr="tedge_mapper2",
             expectedExitStatus="==1",
         )
