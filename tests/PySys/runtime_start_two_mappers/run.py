from pysys.basetest import BaseTest


"""
Validate tedge_mapper can't be started twice.


Given unconnected system

When we start first tedge_mapper it runs uninterupted
When we start second tedge_mapper it doesn't connect to broker and exits with code 1 and logs error message

Then we validate output appropriate error message

"""


class RuntimeMultiMappers(BaseTest):
    def execute(self):
        tedge_mapper = "/usr/bin/tedge_mapper"
        self.sudo = "/usr/bin/sudo"

        tedge_mapper1 = self.startProcess(
            command=self.sudo,
<<<<<<< HEAD
            arguments=["-u", "tedge-mapper", tedge_mapper],
=======
            arguments=["-u", "tedge-mapper-c8y", tedge_mapper, "c8y"],
>>>>>>> 40a291fd
            stdouterr="tedge_mapper1",
            expectedExitStatus="==0",
            background=True
        )

        self.wait(0.5)

        tedge_mapper2 = self.startProcess(
            command=self.sudo,
<<<<<<< HEAD
            arguments=["-u", "tedge-mapper", tedge_mapper],
=======
            arguments=["-u", "tedge-mapper-c8y", tedge_mapper, "c8y"],
>>>>>>> 40a291fd
            stdouterr="tedge_mapper2",
            expectedExitStatus="==1",
        )

        # since the first mapper is running with different user rights the
        # test runner can't kill it for us. So we need to kill it ourselves
        kill = self.startProcess(
            command=self.sudo,
            arguments=["sh", "-c", "kill -9 $(pgrep -x tedge_mapper)"],
            stdouterr="kill",
            ignoreExitStatus=True
            )

    def validate(self):
        self.assertGrep("tedge_mapper2.err", "Error: Couldn't acquire file lock.", contains=True)<|MERGE_RESOLUTION|>--- conflicted
+++ resolved
@@ -22,25 +22,17 @@
 
         tedge_mapper1 = self.startProcess(
             command=self.sudo,
-<<<<<<< HEAD
-            arguments=["-u", "tedge-mapper", tedge_mapper],
-=======
             arguments=["-u", "tedge-mapper-c8y", tedge_mapper, "c8y"],
->>>>>>> 40a291fd
             stdouterr="tedge_mapper1",
             expectedExitStatus="==0",
             background=True
         )
 
-        self.wait(0.5)
+        self.wait(0.1)
 
         tedge_mapper2 = self.startProcess(
             command=self.sudo,
-<<<<<<< HEAD
-            arguments=["-u", "tedge-mapper", tedge_mapper],
-=======
             arguments=["-u", "tedge-mapper-c8y", tedge_mapper, "c8y"],
->>>>>>> 40a291fd
             stdouterr="tedge_mapper2",
             expectedExitStatus="==1",
         )
