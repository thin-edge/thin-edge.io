from pysys.basetest import BaseTest

import time
import json
import sys

from environment_c8y import EnvironmentC8y
<<<<<<< HEAD
#sys.path.append("environments")
=======
>>>>>>> 140cacab

"""
Validate a tedge-mapper-c8y message that is published
on c8y/measurement/measurements/create

Given a configured system
When we start the tedge-mapper-c8y systemctl service
When we start tedge sub with sudo in the background
When we publish a Thin Edge JSON message
Then we kill tedge sub with sudo as it is running with a different user account
Then we validate the JSON message in the output of tedge sub
Then we stop the tedge-mapper-c8y systemctl service

"""


class TedgeMapperC8y(EnvironmentC8y):
    def setup(self):
        super().setup()
        self.tedge = "/usr/bin/tedge"
        self.sudo = "/usr/bin/sudo"

        mapper = self.startProcess(
            command=self.sudo,
            arguments=["systemctl", "start", "tedge-mapper-c8y"],
            stdouterr="tedge_mapper_c8y",
        )

        self.addCleanupFunction(self.mapper_cleanup)

    def execute(self):
        sub = self.startProcess(
            command=self.sudo,
            arguments=[self.tedge, "mqtt", "sub", "--no-topic", "c8y/measurement/measurements/create"],
            stdouterr="tedge_sub",
            background=True,
        )

        # Wait for a small amount of time to give tedge sub time
        # to initialize. This is a heuristic measure.
        # Without an additional wait we observe failures in 1% of the test
        # runs.
        time.sleep(0.1)

        pub = self.startProcess(
            command=self.sudo,
            arguments=[self.tedge, "mqtt", "pub",
                       "tedge/measurements", '{"temperature": 12, "time": "2021-06-15T17:01:15.806181503+02:00"}'],
            stdouterr="tedge_temp",
        )

        # Kill the subscriber process explicitly with sudo as PySys does
        # not have the rights to do it
        kill = self.startProcess(
            command=self.sudo,
            arguments=["killall", "tedge"],
            stdouterr="kill_out",
        )

    def validate(self):
        f = open(self.output + '/tedge_sub.out', 'r')
        c8y_json = json.load(f)

        self.assertThat('actual == expected', actual = c8y_json['type'], expected = 'ThinEdgeMeasurement')
        self.assertThat('actual == expected', actual = c8y_json['temperature']['temperature']['value'], expected = 12)
        self.assertThat('actual == expected', actual = c8y_json['time'], expected = '2021-06-15T17:01:15.806181503+02:00')

    def mapper_cleanup(self):
        self.log.info("mapper_cleanup")
        mapper = self.startProcess(
            command=self.sudo,
            arguments=["systemctl", "stop", "tedge-mapper-c8y"],
            stdouterr="tedge_mapper_c8y",
        )<|MERGE_RESOLUTION|>--- conflicted
+++ resolved
@@ -5,10 +5,6 @@
 import sys
 
 from environment_c8y import EnvironmentC8y
-<<<<<<< HEAD
-#sys.path.append("environments")
-=======
->>>>>>> 140cacab
 
 """
 Validate a tedge-mapper-c8y message that is published
