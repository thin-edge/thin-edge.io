from pysys.basetest import BaseTest
from datetime import datetime, timedelta

from environment_c8y import EnvironmentC8y

"""
Validate mapper doesn't reconnect too often.


Given unconnected system

When we start mosquitto_sub to use fixed MQTT Client ID
When we start tedge_mapper systemd service to use fixed MQTT Client ID
When we observe tedge_mapper tries to reconnect

Then we wait for 5 seconds
Then we validate output contains no more than 5 error messages

"""


class MapperReconnectAwait(EnvironmentC8y):
    def setup(self):
        super().setup()

    def execute(self):
        tedge_mapper = "/usr/bin/tedge_mapper"
        self.sudo = "/usr/bin/sudo"

        subber = self.startProcess(
            command="/usr/bin/mosquitto_sub",
            arguments=["-i", "tedge-mapper-c8y", "-t", "test"],
            stdouterr="mosquitto_sub",
            background=True,
        )

        self.wait(0.1)

        mapper = self.startProcess(
            command=self.sudo,
            arguments=["systemctl", "start", "tedge-mapper-c8y"],
            stdouterr="tedge_mapper",
        )

        self.wait(5)

        mapper = self.startProcess(
            command=self.sudo,
            arguments=["systemctl", "stop", "tedge-mapper-c8y"],
            stdouterr="tedge_mapper",
        )

    def validate(self):
        dt = datetime.now()
        dt_end = dt.strftime('%Y-%m-%d %H:%M:%S')
        dt_start = (dt - timedelta(seconds=5)).strftime('%Y-%m-%d %H:%M:%S')

        journal = self.startProcess(
            command=self.sudo,
            arguments=["journalctl", "-u", "tedge-mapper-c8y.service", "--since", dt_start, "--until", dt_end],
            stdouterr="tedge_mapper_journal",
        )

        self.assertGrep("tedge_mapper_journal.out", "ERROR", contains=True)
        self.assertLineCount(
            "tedge_mapper_journal.out",
            condition="<=5",
            abortOnError=True,
<<<<<<< HEAD
            expr="::mapper: MQTT connection error:",
=======
            expr="tedge_mapper::core::mapper: MQTT connection error:",
>>>>>>> 140cacab
        )
        self.assertLineCount(
            "tedge_mapper_journal.out",
            condition=">=2",
            abortOnError=True,
<<<<<<< HEAD
            expr="::mapper: MQTT connection error:",
=======
            expr="tedge_mapper::core::mapper: MQTT connection error:",
>>>>>>> 140cacab
        )<|MERGE_RESOLUTION|>--- conflicted
+++ resolved
@@ -66,19 +66,11 @@
             "tedge_mapper_journal.out",
             condition="<=5",
             abortOnError=True,
-<<<<<<< HEAD
-            expr="::mapper: MQTT connection error:",
-=======
             expr="tedge_mapper::core::mapper: MQTT connection error:",
->>>>>>> 140cacab
         )
         self.assertLineCount(
             "tedge_mapper_journal.out",
             condition=">=2",
             abortOnError=True,
-<<<<<<< HEAD
-            expr="::mapper: MQTT connection error:",
-=======
             expr="tedge_mapper::core::mapper: MQTT connection error:",
->>>>>>> 140cacab
         )