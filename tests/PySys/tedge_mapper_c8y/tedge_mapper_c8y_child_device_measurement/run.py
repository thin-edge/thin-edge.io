from environment_c8y import EnvironmentC8y

import time
import json
import os
import secrets

"""
Validate measurements published to child devices

When various measurements are sent to 2 different child devices and to the parent device,
Then validate that these measurements are associated to the appropriate devices in the cloud.
"""


class TedgeMapperC8yChildDevice(EnvironmentC8y):
    def setup(self):
        super().setup()

        # Append some random string to avoid having childs with the same name
        self.child_name = "te-child-" + secrets.token_hex(4)
        self.other_child_name = "other-te-child-" + secrets.token_hex(4)

        child_device_fragment = self.cumulocity.get_child_device_of_thin_edge_device_by_name(
            self.project.device, self.child_name)
        self.assertThat('actual == expected',
                        actual=child_device_fragment, expected=None)
        self.addCleanupFunction(self.test_cleanup)

    def execute(self):

        # Pysys seems to print and record the environment it will also print passwords in the env
        # Solution: only inject the variables we really need
        environ={ 'HOME':os.environ.get('HOME')}

        # Publish one temperature measurement to thin-edge-child device
        self.startProcess(
            command=self.tedge,
            arguments=["mqtt", "pub",
                       "tedge/measurements/" + self.child_name,
                       '{"temperature": 12, "time": "2021-01-01T10:10:10.100+02:00"}'],
            stdouterr="tedge_pub",
            environs=environ
        )

        # Publish another temperature measurement to thin-edge-child device
        self.startProcess(
            command=self.tedge,
            arguments=["mqtt", "pub",
                       "tedge/measurements/" + self.child_name,
                       '{"temperature": 11}'],
            stdouterr="tedge_pub",
            environs=environ
        )

        # Publish one temperature measurement to the parent thin-edge device
        self.startProcess(
            command=self.tedge,
            arguments=["mqtt", "pub",
                       "tedge/measurements",
                       '{"temperature": 5}'],
            stdouterr="tedge_pub",
            environs=environ
        )

        # Publish one temperature measurement to the other child device
        self.startProcess(
            command=self.tedge,
            arguments=["mqtt", "pub",
                       "tedge/measurements/" + self.other_child_name,
                       '{"temperature": 6}'],
            stdouterr="tedge_pub",
            environs=environ
        )

        # Publish another temperature measurement to thin-edge-child device
        self.startProcess(
            command=self.tedge,
            arguments=["mqtt", "pub",
                       "tedge/measurements/" + self.child_name,
                       '{"temperature": 10}'],
            stdouterr="tedge_pub",
            environs=environ
        )
        # Waiting for the mapped measurement message to reach the Cloud
        time.sleep(1)

        self.child_device_json = self.cumulocity.get_child_device_of_thin_edge_device_by_name(
            self.project.device, self.child_name)
<<<<<<< HEAD
        if self.child_device_json == None:
            self.log.error("Warning, the child device is None")

=======
>>>>>>> 82ff6a80
        self.other_child_device_json = self.cumulocity.get_child_device_of_thin_edge_device_by_name(
            self.project.device, self.other_child_name)

    def validate(self):
        child_measurements = self.cumulocity.get_last_n_measurements_from_device(
            self.child_device_json['id'], 3)

        # Validate the last 3 measurements of thin-edge-child device
        self.validate_measurement(
            child_measurements[0], "temperature", 10)
        self.validate_measurement(
            child_measurements[1], "temperature", 11)
        self.validate_measurement(
            child_measurements[2], "temperature", 12, "2021-01-01T10:10:10.100+02:00")

        # Validate the last measurement of other-thin-edge-child device
        other_child_measurement = self.cumulocity.get_last_measurements_from_device(
            self.other_child_device_json['id'])
        self.validate_measurement(
            other_child_measurement, "temperature", 6)

        # Validate the last measurement of the parent thin-edge device
        parent_measurement = self.cumulocity.get_last_measurements_from_device(
            self.project.deviceid)
        self.validate_measurement(
            parent_measurement, "temperature", 5)

    def validate_measurement(self, measurement_json,
                             measurement_key, measurement_value,
                             measurement_timestamp=None,
                             measurement_type="ThinEdgeMeasurement"):
        self.log.info(json.dumps(measurement_json, indent=4))
        self.assertThat('actual == expected',
                        actual=measurement_json['type'], expected=measurement_type)
        self.assertThat('actual == expected',
                        actual=measurement_json[measurement_key][measurement_key]['value'], expected=measurement_value)
        if measurement_timestamp:
            self.assertThat('actual == expected',
                            actual=measurement_json['time'], expected=measurement_timestamp)

    def test_cleanup(self):
        self.cumulocity.delete_managed_object_by_internal_id(
            self.child_device_json['id'])
        self.cumulocity.delete_managed_object_by_internal_id(
            self.other_child_device_json['id'])<|MERGE_RESOLUTION|>--- conflicted
+++ resolved
@@ -87,12 +87,6 @@
 
         self.child_device_json = self.cumulocity.get_child_device_of_thin_edge_device_by_name(
             self.project.device, self.child_name)
-<<<<<<< HEAD
-        if self.child_device_json == None:
-            self.log.error("Warning, the child device is None")
-
-=======
->>>>>>> 82ff6a80
         self.other_child_device_json = self.cumulocity.get_child_device_of_thin_edge_device_by_name(
             self.project.device, self.other_child_name)
 
