--- conflicted
+++ resolved
@@ -11,15 +11,9 @@
 Then we find the version string as well in the output
 Then we find the string USAGE: in the output
 
-<<<<<<< HEAD
-Note: This is a candidate for deletion or thransference to Rust.
-In the past, there was a async issue with -h and -V this is wy whe created
-some tests that do very similar things.
-=======
 Note: This is a candidate for deletion or transference to Rust.
 In the past, there was a async issue with -h and -V this is wy whe created
 some tests that do very similar things. They are probably not needed anymore.
->>>>>>> c865c0e2
 """
 
 
