pysys == 1.6.1
requests == 2.25.1
toml == 0.10.2
<<<<<<< HEAD
junit2html == 30.0.6
=======
retry == 0.9.2
>>>>>>> 759eb071
<|MERGE_RESOLUTION|>--- conflicted
+++ resolved
@@ -1,8 +1,4 @@
 pysys == 1.6.1
 requests == 2.25.1
 toml == 0.10.2
-<<<<<<< HEAD
-junit2html == 30.0.6
-=======
 retry == 0.9.2
->>>>>>> 759eb071
