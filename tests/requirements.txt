--- conflicted
+++ resolved
@@ -1,7 +1,4 @@
 pysys == 1.6.1
 requests == 2.25.1
-<<<<<<< HEAD
-junit2html == 30.0.6
-=======
 toml == 0.10.2
->>>>>>> ee728d91
+junit2html == 30.0.6