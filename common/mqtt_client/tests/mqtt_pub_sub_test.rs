--- conflicted
+++ resolved
@@ -1,23 +1,16 @@
 use mqtt_client::{Client, Message, MqttClient, Topic, TopicFilter};
-<<<<<<< HEAD
+
 use tokio::time::{self, sleep, Duration};
-=======
-use std::time::Duration;
 use tedge_utils::test_mqtt_server::start_broker_local;
-use tokio::time::sleep;
->>>>>>> d9f9d0af
 
 const MQTTTESTPORT: u16 = 58586;
 
 #[test]
 fn sending_and_receiving_a_message() {
     async fn scenario(payload: String) -> Result<Option<Message>, mqtt_client::MqttClientError> {
-<<<<<<< HEAD
+
         let mqtt_server_handle =
             tokio::spawn(async { rumqttd_broker::start_broker_local(MQTTTESTPORT).await });
-=======
-        let _mqtt_server_handle = tokio::spawn(async { start_broker_local(MQTTTESTPORT).await });
->>>>>>> d9f9d0af
         let topic = Topic::new("test/uubpb9wyi9asi46l624f")?;
         let subscriber = Client::connect(
             "subscribe",
@@ -56,12 +49,9 @@
 async fn subscribing_to_many_topics() -> Result<(), anyhow::Error> {
     // Given an MQTT broker
     let mqtt_port: u16 = 55555;
-<<<<<<< HEAD
+
     let mqtt_server_handle =
         tokio::spawn(async move { rumqttd_broker::start_broker_local(mqtt_port).await });
-=======
-    let _mqtt_server_handle = tokio::spawn(async move { start_broker_local(mqtt_port).await });
->>>>>>> d9f9d0af
 
     // And an MQTT client connected to that server
     let subscriber = Client::connect(
