# Summary

- [Summary](./SUMMARY.md)

- [Introduction](001_overview.md)

- [User Documentation](user_doc.md)
<<<<<<< HEAD
  - [Tutorials](tutorials/tutorials.md)
=======

  - [Tutorials](tutorials/README.md)

>>>>>>> aacb5ff6
    - [Connect my device to Cumulocity IoT](./tutorials/connect-c8y.md)
    - [Connect my device to Azure IoT](./tutorials/connect-azure.md)
    - [Send Thin Edge Json data](./tutorials/send-thin-edge-data.md)
    - [Raise alarms](./tutorials/raise-alarm.md)
    - [Send events](./tutorials/send-events.md)
    - [Monitor my device](./tutorials/device-monitoring.md)
    - [Manage my device software](./tutorials/software-management.md)
    - [Write my software management plugin](./tutorials/write-my-software-management-plugin.md)
    - [Supported Operations Management for Cumulocity IoT](./tutorials/supported_operations.md)

  - [How-to Guides](howto-guides/howto-guides.md)
    - [Installation](howto-guides/002_installation.md)
    - [How to create a test certificate](./howto-guides/003_registration.md)
    - [How to connect a cloud end-point](./howto-guides/004_connect.md)
    - [How to send MQTT messages](./howto-guides/005_pub_sub.md)
    - [How to test the cloud connection?](./howto-guides/007_test_connection.md)
    - [How to configure the local mqtt bind address and port](./howto-guides/008_config_local_mqtt_bind_address_and_port.md)
    - [How to trouble shoot device monitoring](./howto-guides/009_trouble_shooting_monitoring.md)
    - [How to add self-signed certificate root to trusted certificates list?](./howto-guides/010_add_self_signed_trusted.md)
    - [How to retrieve JWT token from Cumulocity?](./howto-guides/011_retrieve_jwt_token_from_cumulocity.md)
    - [How to install and enable software management?](./howto-guides/012_install_and_enable_software_management.md)
    - [How to connect an external device?](./howto-guides/013_connect_external_device.md)
    - [How to access the logs on the device?](./howto-guides/014_thin_edge_logs.md)
    - [How to install thin-edge.io on any Linux OS (no deb support)?](./howto-guides/015_installation_without_deb_support.md)
    - [How to restart your thin-edge.io device](./howto-guides/016_restart_device_operation.md)
    - [How to use apama software management plugin](./howto-guides/017_apama_software_management_plugin.md)
    - [How to change temp path](./howto-guides/018_change_temp_path.md)
    - [How to use thin-edge.io with your preferred init system](./howto-guides/019_how_to_use_preferred_init_system.md)
    - [How to monitor health of tedge daemons](./howto-guides/020_monitor_tedge_health.md)
    - [How to enable systemd watchdog monitoring for tedge services?](./howto-guides/021_enable_tedge_watchdog_using_systemd.md)
    - [How to add custom fragments to Cumulocity](./howto-guides/022_c8y_fragments.md)
    - [How to retrieve logs with the log plugin](./howto-guides/023_c8y_log_plugin.md)
    - [How to use Cumulocity Custom SmartREST 2.0 Templates with `thin-edge.io`](./howto-guides/024_smartrest_templates.md)
    - [How to manage configuration files with Cumulocity](./howto-guides/025_config_management_plugin.md)

- [Developer Documentation](dev_doc.md)
<<<<<<< HEAD
  - [Architecture](architecture/architecture.md)
=======

  - [Architecture](architecture/README.md)

>>>>>>> aacb5ff6
    - [Thin Edge Json](architecture/thin-edge-json.md)
    - [The Mapper](architecture/mapper.md)
    - [Software Management](architecture/software-management.md)
    - [Architecture FAQ](architecture/faq.md)
    - [Platform support](supported-platforms.md)
    - [Init System configuration](references/init-system-config.md)

  - [Write my own software management plugin](./tutorials/write-my-software-management-plugin.md)
  - [Device Configuration Management using Cumulocity](./references/c8y-configuration-management.md)

  - [APIs](api.md)

    - [The Bridged Topics](./references/bridged-topics.md)
    - [The Software Management Plugin API](./references/plugin-api.md)

  - [Building](./BUILDING.md)

- [Command Line Reference](references/references.md)
  - [The `tedge` command](./references/tedge.md)
  - [The `tedge config` command](./references/tedge-config.md)
  - [The `tedge cert` command](./references/tedge-cert.md)
  - [The `tedge connect` command](./references/tedge-connect.md)
  - [The `tedge disconnect` command](./references/tedge-disconnect.md)
  - [The `tedge mqtt` command](./references/tedge-mqtt.md)<|MERGE_RESOLUTION|>--- conflicted
+++ resolved
@@ -5,13 +5,9 @@
 - [Introduction](001_overview.md)
 
 - [User Documentation](user_doc.md)
-<<<<<<< HEAD
+
   - [Tutorials](tutorials/tutorials.md)
-=======
-
-  - [Tutorials](tutorials/README.md)
-
->>>>>>> aacb5ff6
+  
     - [Connect my device to Cumulocity IoT](./tutorials/connect-c8y.md)
     - [Connect my device to Azure IoT](./tutorials/connect-azure.md)
     - [Send Thin Edge Json data](./tutorials/send-thin-edge-data.md)
@@ -48,13 +44,9 @@
     - [How to manage configuration files with Cumulocity](./howto-guides/025_config_management_plugin.md)
 
 - [Developer Documentation](dev_doc.md)
-<<<<<<< HEAD
+
   - [Architecture](architecture/architecture.md)
-=======
 
-  - [Architecture](architecture/README.md)
-
->>>>>>> aacb5ff6
     - [Thin Edge Json](architecture/thin-edge-json.md)
     - [The Mapper](architecture/mapper.md)
     - [Software Management](architecture/software-management.md)
