# Summary

## Introduction
[Overview](001_overview.md)

## Tutorials
- [Tutorials](tutorials/README.md)
    - [Connect my device to Cumulocity IoT](./tutorials/connect-c8y.md)
    - [Connect my device to Azure IoT](./tutorials/connect-azure.md)
    - [Send Thin Edge Json data](./tutorials/send-thin-edge-data.md)

## How-to guides
- [How-to Guides](howto-guides/README.md)
    - [Installation](howto-guides/002_installation.md)
    - [How to create a test certificate](./howto-guides/003_registration.md)
    - [How to connect a cloud end-point](./howto-guides/004_connect.md)
    - [How to send MQTT messages](./howto-guides/005_pub_sub.md)

## Reference guides
- [Reference Guides](references/README.md)
    - [The `tedge` command](./references/tedge.md)
    - [The `tedge config` command](./references/tedge-config.md)
    - [The `tedge cert` command](./references/tedge-cert.md)
    - [The `tedge connect` command](./references/tedge-connect.md)
    - [The `tedge disconnect` command](./references/tedge-disconnect.md)
    - [The `tedge mqtt` command](./references/tedge-mqtt.md)
    - [The Bridged Topics](./references/bridged-topics.md)
    
## Architecture
- [Architecture](architecture/README.md)
    - [Thin Edge Json](architecture/thin-edge-json.md)
<<<<<<< HEAD
    - [Architecture FAQ](architecture/faq.md)
    - [Platform support](supported-platforms.md)
=======
    - [The Mapper](architecture/mapper.md)
    - [Architecture FAQ](architecture/faq.md)
>>>>>>> 64bb9391
<|MERGE_RESOLUTION|>--- conflicted
+++ resolved
@@ -29,10 +29,6 @@
 ## Architecture
 - [Architecture](architecture/README.md)
     - [Thin Edge Json](architecture/thin-edge-json.md)
-<<<<<<< HEAD
-    - [Architecture FAQ](architecture/faq.md)
-    - [Platform support](supported-platforms.md)
-=======
     - [The Mapper](architecture/mapper.md)
     - [Architecture FAQ](architecture/faq.md)
->>>>>>> 64bb9391
+    - [Platform support](supported-platforms.md)