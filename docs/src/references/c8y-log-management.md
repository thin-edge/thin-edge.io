# Log file management from Cumulocity

Thin-edge provides an operation plugin to [fetch log files from the device on to Cumulocity](https://cumulocity.com/guides/users-guide/device-management/#logs).

* Log file management from Cumulocity is provided with a `c8y-log-plugin` which runs as a daemon on thin-edge.
* The device owner can define the list of log files that can be retrieved from Cumulocity,
  in the plugin's configuration file named `c8y-log-plugin.toml`.
* Each entry in the the `c8y-log-plugin.toml` file contains a log `type` and a `path` pattern,
  where the `type` is used to represent the logical group of log files matching the `path` pattern.
* On receipt of a log file request for a given `type`, 
  the log files for that type are retrieved using the `path` pattern defined in this `c8y-log-plugin.toml`,
  matched against the requested time range, search text and maximum line count.
* The list of managed log files in `c8y-log-plugin.toml` can be updated both locally as well as from Cumulocity cloud,
  using the configuration management feature of Cumulocity, combined with the `c8y-configuration-plugin` of thin-edge.

## Installation

As part of this plugin installation:
* The `--init` command of the plugin is executed, which creates an empty file at `/etc/tedge/operations/c8y/c8y_LogfileRequest` indicating that this device supports `c8y_LogfileRequest` operation from Cumulocity.
* On systemd enabled devices, the service definition file for this `c8y-log-plugin` daemon is also installed as part of this plugin installation.

Once installed, the `c8y-log-plugin` is run as a daemon on the device listening to log requests from Cumulocity on `c8y/s/us` MQTT topic.
On startup, it reports all the log file types that it manages, defined in the `c8y-log-plugin.toml`

## Configuration

The `c8y-log-plugin` configuration is stored by default under `/etc/tedge/c8y/c8y-log-plugin.toml`.

This [TOML](https://toml.io/en/) file defines the list of log files that can be retrieved from the cloud tenant.
The paths to these files can be represented using [glob](https://en.wikipedia.org/wiki/Glob_(programming)) patterns.
The `type` given to these paths are used as the log type when they are reported to Cumulocity.

```toml
files = [
    { type = "mosquitto", path = '/var/log/mosquitto/mosquitto.log' },
    { type = "software-management", path = '/var/log/tedge/agent/software-*' },
    { type = "c8y_CustomOperation", path = '/var/log/tedge/agent/c8y_CustomOperation/*' }
]
```

The `c8y-log-plugin` parses this configuration file on startup for all the `type` values specified,
and sends the supported log types message(SmartREST `118`) to Cumulocity on `c8y/s/us` topic as follows:

```csv
118,mosquitto,software-management,c8y_LogRequest,c8y_CustomOperation
```

The plugin continuously watches this configuration file for any changes and resends the `118` message with the `type`s in this file,
whenever it is updated.

Note: If the file `/etc/tedge/c8y/c8y-log-plugin.toml` is ill-formed or cannot be read,
      then an empty `118` message is sent, indicating no log files are tracked.

## Handling log requests from Cumulocity

This plugin subscribes to `c8y/s/ds` topic, listening for `c8y_LogfileRequest` messages (SmartREST `522`) from Cumulocity, like this one:

```csv
522,<device-id>,mosquitto,2013-06-22T17:03:14.000+02:00,2013-06-22T18:03:14.000+02:00,ERROR,1000
```

The plugin then checks the `c8y-log-plugin.toml` file for the log type in the incoming message (`mosquitto`),
retrieves the log files using the `target` glob pattern provided in the plugin config file,
including only the ones modified within the date range(`2013-06-22T17:03:14.000+02:00` to `2013-06-22T18:03:14.000+02:00`),
with the content filtered by the search text(`ERROR`) and the maximum line count(`1000`).
This filtered content is then uploaded to Cumulocity as an event with the log `type` as the event `type`.

During this process, Cumulocity is notified of the progress of the `c8y_LogfileRequest` operation
with SmartREST messages `501`(executing), `502`(failed) or `503`(successful) on `c8y/s/us` topic.

## Updating supported log files from Cumulocity

The supported log files list defined in the `c8y-log-plugin.toml` can be updated both locally as well as from Cumulocity cloud.
Updates from Cumulocity can be achieved simply by listing this log plugin's config file(`c8y-log-plugin.toml`) 
in the configuration file of the `c8y-configuration-plugin`.
This will enable the `c8y-log-plugin.toml` to be tracked and managed by the `c8y-configuration-plugin`.

## Usage

```shell
<<<<<<< HEAD
$ c8y-log-plugin
=======
c8y_log_plugin
```

```
>>>>>>> b3bde8c6
Plugin supporting log management from Cumulocity on thin-edge.
USAGE:
    c8y-log-plugin [OPTIONS]
OPTIONS:
        --config-dir <CONFIG_DIR>      Root directory of tedge config and plugin config files [default: `/etc/tedge`]
        --config-file <CONFIG_FILE>    Path to the plugin config file [default: `$CONFIG_DIR/c8y/c8y-log-plugin.toml`]
        --init                         Initializes this plugin by creating all the necessary config files that it needs
    -h, --help                         Print help information
    -V, --version                      Print version information

    On start, `c8y-log-plugin` notifies the cloud tenant of the managed log types, defined in `c8y-log-plugin.toml`.
    On receipt of log requests from the cloud, the log files are fetched using the glob path patterns listed in this config file.
    The cloud tenant is also notified of the progress of the log request operation until success/failure.
```

## Logging

The `c8y-log-plugin` reports progress and errors to the OS journal which can be retrieved using `journalctl`.

## Future enhancements

To support retrieval of logs that are not available as physical files on the file system,
but can retrieved using other tools like `journalctl`, `docker logs` etc,
the log entries in `c8y-log-plugin.toml` can be enhanced to support retrieval of logs using any `command` execution.

Here is how the config for such logs retrieved using commands would look like:

```toml
files = [
    { type = "mosquitto", path = '/var/log/mosquitto/mosquitto.log' },
    { type = "tedge-agent", command = '/usr/bin/journalctl --unit=tedge-agent --since=$FROM --until=$TO | grep $FILTER_TEXT' },
    { type = "<container id>", command = '/docker/log/script --target=$TARGET --from=$FROM --to=$TO --filter-text=$TEXT --line-count=$COUNT' }
]
```

The placeholders like `$TYPE`, `$FROM`, `$TO` etc in the `command` will be replaced with corresponding values in the SmartREST message.
If the logs can't be retrieved with a direct native command, scripts that takes the same inputs can also be written.<|MERGE_RESOLUTION|>--- conflicted
+++ resolved
@@ -78,14 +78,10 @@
 ## Usage
 
 ```shell
-<<<<<<< HEAD
-$ c8y-log-plugin
-=======
-c8y_log_plugin
+c8y-log-plugin
 ```
 
 ```
->>>>>>> b3bde8c6
 Plugin supporting log management from Cumulocity on thin-edge.
 USAGE:
     c8y-log-plugin [OPTIONS]
