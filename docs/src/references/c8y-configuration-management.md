# Device Configuration Management using Cumulocity

Thin-edge provides an operation plugin to
[manage device configurations using Cumulocity](https://cumulocity.com/guides/users-guide/device-management/#to-retrieve-and-apply-a-configuration-snapshot-to-a-device-which-supports-multiple-configuration-types).

* This management is bi-directional:
  * A device can be taken as reference, all the managed files being uploaded to the cloud
    and stored there as a configuration snapshot.
  * A configuration snapshot can be pushed from the cloud to any devices of the same type,
    i.e. supporting the same kind of configuration files.
* With this operation plugin, the device owner defines the list of files
  (usually configuration files, but not necessarily),
  that will be managed from the cloud tenant.
* Notably, __the plugin configuration itself is managed from the cloud__,
  meaning, the device owner can update from the cloud the list of files to be managed.
* Cumulocity manages the configuration files accordingly to their type,
  a name that is chosen by the device owner to categorise each configuration.
  By default, the full path of a configuration file on the device is used as its type.
* When files are downloaded from the cloud to the device,
  __these files are stored in a temporary directory first__.
  They are atomically moved to their target path, only after a fully successful download.
  The aim is to avoid breaking the system with half downloaded files.
* When a downloaded file is copied to its target, the unix user, group and mod are preserved.
* Once a snapshot has been downloaded from Cumulocity to the device,
  __the plugin publishes a notification message on the local thin-edge MQTT bus__.
  The device software has to subscribe to these messages if any action is required,
  say to check the content of file, to preprocess it or to restart a daemon.
* The configuration plugin also manage configuration files for child-devices connected to the main thin-edge device.
  From the cloud point of view, these child-devices are configured exactly using the same user interface,
  with the ability to focus on a device, to upload the current configuration files,
  to push configuration updates and to configure the list of configuration files.
  Behind the scene, the behavior is a bit more complex,
  the configuration plugin acting as a proxy between the cloud and the child-devices.
  The configuration updates are downloaded from the cloud on the thin-edge device
  then made available to the child-devices over HTTP,
  MQTT being used to notify the availability of these configuration updates.
  The child-device software has to subscribe to these messages, download the corresponding updates,
  and notify the main thin-edge configuration plugin of the update status.
  A similar combination of MQTT and HTTP is used to let the main device
  request a child device for a configuration file actually in use.
* In other words, the responsibilities of the plugin are:
  * to define the list of files under configuration management
  * to notify the cloud when this list is updated,
  * to upload these files to the cloud on demand,  
  * to download the files pushed from the cloud,
  * to make sure that the target files are updated atomically after successful download,
  * to notify the device software when the configuration is updated,
  * to act as proxy for the child-devices that need configuration management,
  * to publish over a local HTTP server the configuration files and make them available to the child-devices,
  * to notify the child-devices when configuration updates are available,
  * to notify the child-devices when current configuration files are requested from the cloud,
  * to consume over a local HTTP server the configuration files pushed by the child-devices.
* By contrast, the plugin is not responsible for:
  * checking the uploaded files are well-formed,
  * restarting the configured processes,
  * installing the configuration files on the child-devices.
* For each child-device, a device-specific software component, referred to as a child-device agent, 
  is required to listen for configuration related MQTT notification
  and behave accordingly along the protocol defined by this configuration plugin.
  * Being specific to each type of child devices, this software has to be implemented specifically.
  * This software can be installed on the child device.
  * This software can also be installed on the main device,
    when the target device cannot be altered
    or connected to the main device over MQTT and HTTP.
* A user-specific component, installed on the device,
  can implement more sophisticated configuration use-cases by:
  * listening for configuration updates on the local thin-edge MQTT bus,
  * restarting the appropriate processes when appropriate,  
  * declaring intermediate files as the managed files,
    to have the opportunity to check or update their content
    before moving them to the actual targets.

## Installation

Assuming the configuration plugin `c8y-configuration-plugin`
has been installed in `/usr/bin/c8y-configuration-plugin`,
two files must be added under `/etc/tedge/operations/c8y/`
to declare that this plugin supports two Cumulocity operations:
uploading and downloading configuration files
(which respective SmartRest2 codes are `526` and `524`).

These two files can be created using the `c8y-configuration-plugin --init` option:

```shell
<<<<<<< HEAD
$ sudo c8y-configuration-plugin --init
=======
sudo c8y_configuration_plugin --init
```

```shell
ls -l /etc/tedge/operations/c8y/c8y_UploadConfigFile
```
>>>>>>> b3bde8c6

```
-rw-r--r-- 1 tedge tedge 95 Mar 22 14:24 /etc/tedge/operations/c8y/c8y_UploadConfigFile
```

```shell
ls -l /etc/tedge/operations/c8y/c8y_DownloadConfigFile
```

```
-rw-r--r-- 1 tedge tedge 97 Mar 22 14:24 /etc/tedge/operations/c8y/c8y_DownloadConfigFile
```

The configuration plugin can also act as configuration proxy for child-devices.
For that to work for a child device named `$CHILD_DEVICE_ID`,
two files must be added under `/etc/tedge/operations/c8y/$CHILD_DEVICE_ID`
in order to declare the associated capabilities to Cumulocity.
These files are just empty files owned by the `tedge` user.

These two files are created by the plugin when the child-device agent uploads its supported configuration list to thin-edge.

```shell
ls -l /etc/tedge/operations/c8y/child-1
```

```
-rw-r--r-- 1 tedge tedge 97 Mar 22 14:24 /etc/tedge/operations/c8y/child-1/c8y_DownloadConfigFile
-rw-r--r-- 1 tedge tedge 95 Mar 22 14:24 /etc/tedge/operations/c8y/child-1/c8y_UploadConfigFile
```

```shell
ls -l /etc/tedge/operations/c8y/child-2
```

```
-rw-r--r-- 1 tedge tedge 97 Mar 22 14:24 /etc/tedge/operations/c8y/child-2/c8y_DownloadConfigFile
-rw-r--r-- 1 tedge tedge 95 Mar 22 14:24 /etc/tedge/operations/c8y/child-2/c8y_UploadConfigFile
```

The `c8y-configuration-plugin` has to be run as a daemon on the device, the latter being connected to Cumulocity.

On start of `tedge-mapper c8y` and on `/etc/tedge/operations/c8y` directory updates,
one can observe on the MQTT bus of the thin-edge device
the messages sent to Cumulocity to declare the capabilities of the main and child devices.
Here, the capabilities to upload and download configuration files
(possibly with other capabilities added independently):

```shell
tedge mqtt sub 'c8y/s/us/#'
```

```
[c8y/s/us] 114,c8y_Restart,c8y_SoftwareList,c8y_UploadConfigFile,c8y_DownloadConfigFile
[c8y/s/us/child-1] 114,c8y_UploadConfigFile,c8y_DownloadConfigFile
[c8y/s/us/child-2] 114,c8y_UploadConfigFile,c8y_DownloadConfigFile
```

## Configuration

The `c8y-configuration-plugin` configuration is stored by default under `/etc/tedge/c8y/c8y-configuration-plugin.toml`

This [TOML](https://toml.io/en/) file defines the list of files to be managed from the cloud tenant.
Each configuration file is defined by a record with:
* The full `path` to the file.
* An optional configuration `type`. If not provided, the `path` is used as `type`.
  This `type` is used to declare the configuration file to Cumulocity and then to trigger operations on that file.
  All the configuration `type`s for the main device are declared to the cloud on start
  and on change of the `c8y/c8y-configuration-plugin.toml` file.
* Optional unix file ownership: `user`, `group` and octal `mode`.  
  These are only used when a configuration file pushed from the cloud doesn't exist on the device.
  When a configuration file is already present on the device, this plugin never changes file ownership,
  ignoring these parameters.

```shell
cat /etc/tedge/c8y/c8y-configuration-plugin.toml
```

```toml
files = [
  { path = '/etc/tedge/tedge.toml', type = 'tedge.toml' },
  { path = '/etc/tedge/mosquitto-conf/c8y-bridge.conf' },
  { path = '/etc/tedge/mosquitto-conf/tedge-mosquitto.conf' },
  { path = '/etc/mosquitto/mosquitto.conf', type = 'mosquitto', user = 'mosquitto', group = 'mosquitto', mode = 0o644 }
]
```

Along this `c8y-configuration-plugin` configuration for the main device,
the configuration plugin expects a configuration file per child device
that needs to be configured from the cloud.
* The configuration for a child-device `$CHILD_DEVICE_ID`
  is stored by default under `/etc/tedge/c8y/$CHILD_DEVICE_ID/c8y-configuration-plugin.toml`
* These TOML files have the same schema as for the main device,
  listing the configuration `files` and giving for each a `path` and possibly a `type`.
* Note that the `path` doesn't need to be a file path.
  It can be a key path in some registry of the child device or any name that makes sense for the child device.
* As for the main device, the `type` is used to name the configuration file on the cloud.
  All the configuration `type`s for a child devices are declared to the cloud on start
  and on change of the `c8y/$CHILD_DEVICE_ID/c8y-configuration-plugin.toml` file.
* The `user`, `group` and `mode` can be provided for a child-device configuration file,
  notably when used by the child device,
  but will not be used by the main device if provided.  

```shell
ls /etc/tedge/c8y/*/c8y-configuration-plugin.toml
```

```
/etc/tedge/c8y/child-1/c8y-configuration-plugin.toml 
/etc/tedge/c8y/child-2/c8y-configuration-plugin.toml
```

```shell
cat /etc/tedge/c8y/child-1/c8y-configuration-plugin.toml
```

```toml
files = [
  { path = '/var/camera.conf', type = 'camera' },
  { path = '/var/sounds.conf', type = 'sounds' },
]
```

```shell
cat /etc/tedge/c8y/child-2/c8y-configuration-plugin.toml
```

```toml
files = [
  { path = '/var/ai/model' },
]
```

On start and when one of these files is updated, the configuration plugin sends
one [`119 SmartRest2 message`](https://cumulocity.com/guides/10.14.0/reference/smartrest-two/#119) per device
to Cumulocity with the set of `type`s listed by the configuration
(adding implicitly the `c8y-configuration-plugin` themselves).
These messages can be observed over the MQTT bus of the thin-edge device.
In the case of the example, 3 messages are sent - one for the main device and 2 for the child devices:

```shell
tedge mqtt sub 'c8y/s/us/#'
```

```
[c8y/s/us] 119,c8y-configuration-plugin,tedge.toml,/etc/tedge/mosquitto-conf/c8y-bridge.conf,/etc/tedge/mosquitto-conf/tedge-mosquitto.conf,mosquitto
[c8y/s/us/child-1] 119,c8y-configuration-plugin,camera,sounds
[c8y/s/us/child-2] 119,c8y-configuration-plugin,/var/ai/model
```

Note that:
* The file `/etc/tedge/c8y/c8y-configuration-plugin.toml` itself doesn't need to be listed.
  This is implied, so the list can *always* be configured from the cloud.
  The `type` for this self configuration file is `c8y-configuration-plugin`.
* If the file `/etc/tedge/c8y/c8y-configuration-plugin.toml`
  is not found, empty, ill-formed or not-readable
  then only `c8y-configuration-plugin.toml` is managed from the cloud.
* Similarly, when there is a directory `/etc/tedge/c8y/$CHILD_DEVICE_ID/`
  but the file `/etc/tedge/c8y/$CHILD_DEVICE_ID/c8y-configuration-plugin.toml`
  is not found , empty, ill-formed or not-readable
  then only `$CHILD_DEVICE_ID/c8y-configuration-plugin.toml` is managed from the cloud.
* If the file `/etc/tedge/c8y/c8y-configuration-plugin.toml` is ill-formed
  or cannot be read then an error is logged, but the operation proceed
  as if the file were empty.
  Similarly, for any file `/etc/tedge/c8y/$CHILD_DEVICE_ID/c8y-configuration-plugin.toml`.
  So, the issue can be fixed from the cloud.
  
The behavior of the `c8y-configuration-plugin` is also controlled
by the configuration of thin-edge:

* `tedge config get mqtt.bind_address`: the address of the local MQTT bus.
* `tedge config get mqtt.port`: the TCP port of the local MQTT bus.
* `tedge config get tmp.path`: the directory where the files are updated
  before being copied atomically to their targets.

## Usage

```shell
<<<<<<< HEAD
$ c8y-configuration-plugin --help
c8y-configuration-plugin 0.9.0
=======
c8y_configuration_plugin --help
```

```
c8y_configuration_plugin 0.6.2
>>>>>>> b3bde8c6
Thin-edge device configuration management for Cumulocity

USAGE:
    c8y-configuration-plugin [OPTIONS]

OPTIONS:
        --config-dir <CONFIG_DIR>      [default: /etc/tedge]
        --debug                        Turn-on the debug log level
    -h, --help                         Print help information
    -V, --version                      Print version information

    On start, `c8y-configuration-plugin` notifies the cloud tenant of the managed configuration files,
    listed in `CONFIG_DIR/c8y/c8y-configuration-plugin.toml`, sending this list with a `119` on `c8y/s/us`.
    `c8y-configuration-plugin` subscribes then to `c8y/s/ds` listening for configuration operation
    requests (messages `524` and `526`).
    notifying the Cumulocity tenant of their progress (messages `501`, `502` and `503`).
    
    The thin-edge `CONFIG_DIR` is used to find where:
    * to store the configuration file: `c8y/c8y-configuration-plugin.toml`
    * to store temporary files on download: `tedge config get tmp.path`,
    * to connect the MQTT bus: `tedge config get mqtt.port`.
```

## Logging

The `c8y-configuration-plugin` reports progress and errors on its `stderr`.

* All upload and download operation requests are logged, when received and when completed,
  with one line per file.
* All changes to the list of managed file is logged, one line per change.
* All errors are reported with the operation context (upload or download? which file?).

## Notifications

When a configuration file is successfully downloaded from the cloud,
the `c8y-configuration-plugin` service notifies this update over MQTT.

* The notification messages are published on the topic `tedge/configuration_change/{type}`,
  where `{type}` is the type of the configuration file that have been updated,
  for instance `tedge/configuration_change/tedge.toml`
* Each message provides the path to the freshly updated file as in `{ "path": "/etc/tedge/tedge.toml" }`.

Note that:
* If no specific type has been assigned to a configuration file, then the path to this file is used as its type.
  Update notifications for that file are then published on the topic `tedge/configuration_change/{path}`,
  for instance `tedge/configuration_change//etc/tedge/mosquitto-conf/c8y-bridge.conf`.
* Since the type of configuration file is used as an MQTT topic name, the characters `#` and `+` cannot be used in a type name.
  If such a character is used in a type name (or in the path of a configuration file without explicit type),
  then the whole plugin configuration `/etc/tedge/c8y/c8y-configuration-plugin.toml` is considered ill-formed.

## Configuration protocol between thin-edge and the child-devices

The configuration plugin `c8y-configuration-plugin` can act as a proxy between the cloud and a child-device.
However, for that to work, a client, referred to as child-device-agent, must be installed on the child device
to perform the actual configuration updates pushed by thin-edge on behalf of the cloud.
While the configuration plugin tells what need to be updated and when,
only the child device specific client can control where and how these updates can be applied.

* The responsibility of the configuration plugin is to
  * interact with the cloud, receiving the configuration update and configuration snapshot requests,
  * download/upload configuration files from/to the cloud to be exchanged with the child device
  * exchange configuration files with the child device via an HTTP-based file transfer service over the local network,
  * notify the child devices via MQTT when configuration files are to be updated or requested from the cloud,
  * listen to child devices' configuration operation status via MQTT messages and mirror those to the cloud.
* The child-device agent is an MQTT+HTTP client that
  * interact with the child-device system, accessing the actual configuration files
  * connect the main thin-edge device over the local MQTT bus,
  * listen over MQTT for configuration snapshot and update requests,
  * download and upload the configuration files on demand,
  * notify the progress of the configuration operations to the main device via MQTT.

For each kind of child device such an agent has to be implemented
and installed on the child-device hardware.
For a child device with closed software that cannot be altered,
one might have to install that agent with protocol adaptor on the main device.

Here is the protocol that has to be implemented by the child-device configuration client.
This protocol covers 4 interactions, the child devices:
1. Connecting to thin-edge
2. Uploading its supported configuration list to thin-edge
3. Downloading configuration file updates from thin-edge
4. Uploading current configuration files to thin-edge
5. Notifying thin-edge of configuration operation status updates

### The child device connects to the thin-edge parent device

From a TCP point of view, the child devices act as clients
and all the connections to thin-edge are established by the child devices.
* Thin-edge opens two ports for MQTT and HTTP over the local network.
  These ports are controlled on the main device `tedge config`:
  * `mqtt.external.bind_address`
  * `mqtt.external.port`
  * `http.external.port`
* The child devices must know the main device IP address.
  * This is the address set for `mqtt.external.bind_address` on the main device.
  * For the very specific case, where the child-device agent runs on the main device,
    this connection address can be the `localhost`.
* On start, the child-device agent for configuration management,
  must connect over MQTT to thin-edge device.
  * It must use a session name that is unique on the thin-edge bus.
    `"$CHILD_DEVICE_ID/configuration"` is the recommendation.
  * It must subscribe to `tedge/$CHILD_DEVICE_ID/commands/req/#` to receive requests.
  * It has to publish responses under `tedge/$CHILD_DEVICE_ID/commands/res/#`.
* On demand, the child-device agent has to send HTTP requests to thin-edge.
  * These requests are REST requests (GET/PUT/DELETE) to exchange files.
  * The urls are forged by thin-edge telling the child devices
    where to get and put configuration files.
* Currently, all these connections are done without TLS support.
  * Hence, the main device must be configured so these MQTT and HTTP ports
    are only open on a local trusted network.

### The child device downloads configuration updates on notification

When a configuration file for a child device
is received from the cloud by the `c8y-configuration-plugin` daemon,
the configuration plugin manages the transfer of this file to the child device
and notifies the cloud on the progress of this configuration update operation.

The following diagram captures the required interactions between all relevant parties:

```mermaid
sequenceDiagram
    participant C8Y Cloud
    participant C8Y Config Plugin
    participant Tedge Agent
    participant Child Device Agent
    

        C8Y Cloud->>C8Y Config Plugin: MQTT: c8y_DownloadConfigFile request with `child-id`, `type` and `c8y.url` for the updated config file
        C8Y Config Plugin->>C8Y Cloud: Download the config-file from `c8y.url`
        C8Y Config Plugin->>Tedge Agent: Move the downloaded config file to file-transfer repository and generate a `tedge.url` for it
        C8Y Config Plugin->>Child Device Agent: MQTT: config_update request to `child-id` with `type` and `tedge.url`

        Child Device Agent ->> C8Y Config Plugin: MQTT: config_update response with operation status: "executing" 
        C8Y Config Plugin ->> C8Y Cloud: MQTT: Update c8y_DownloadConfigFile operation status to "EXECUTING"
        Child Device Agent->>Tedge Agent: HTTP: Download the config file update from `tedge.url`
        Child Device Agent->>Child Device Agent: Apply downloaded file as new config for `type`
        Child Device Agent ->> C8Y Config Plugin: MQTT: config_update response with operation status: "successful" 

        C8Y Config Plugin ->> C8Y Cloud: MQTT: Update c8y_DownloadConfigFile operation status to "SUCCESSFUL"
        C8Y Config Plugin ->> C8Y Config Plugin: Remove local copy of config file update from local filesystem
```

1. On reception of a configuration update for a child device named `$CHILD_DEVICE_ID`
   of a file `{ path = $PATH, type = $TYPE }` defined in `$CHILD_DEVICE_ID/c8y-configuration-plugin.toml` 
   the `c8y-configuration-plugin` downloads the new configuration content to the temporary directory defined by `tedge config get tmp.path`,
   and, on success, moves this content under the thin-edge file transfer HTTP root.
   * The file is moved to `$TEDGE_HTTP_ROOT/$CHILD_DEVICE_ID/config_update/$TYPE`
     making this file available under `http://$TEDGE_HTTP/tedge/file-transfer/$CHILD_DEVICE_ID/config_update/$TYPE`.
   * Note that the `$TYPE` is by default the `$PATH` if not provided by the configuration.  
1. Once the updated configuration is available over the local HTTP file transfer service,
   the `c8y-configuration-plugin` notifies the child device by publishing an MQTT message.
   * The topic is `tedge/$CHILD_DEVICE_ID/commands/req/config_update`
   * The payload is a JSON record with 3 fields
     * `"url": "http://$TEDGE_HTTP/tedge/file-transfer/$CHILD_DEVICE_ID/config_update/$TYPE"`
     * `"path": "$PATH"`
     * `"type": "$TYPE"` (if no `type` has been specified, then this field is omitted)
1. On reception of a configuration update on the topic `tedge/$CHILD_DEVICE_ID/commands/req/config_update`,
   The child-device agent for configuration management:
   1. `GET`s the content from the `url` specified by the notification message.
   1. Uses the `path` and `type` information to apply the new configuration content.
      Note that these pieces of information are provided by the child-device agent itself,
      and make sense only in the specific context of the device operating system and software.
1. While the configuration update is applied,
   the child-device agent for configuration management,
   notifies thin-edge over MQTT about the progress of this operation.
   1. These messages are published on the topic
      `tedge/$CHILD_DEVICE_ID/commands/res/config_update`
   1. There is three different payloads to notify the configuration operation started,
      succeed or failed for some reason.
   1. All these payloads are JSON records with 3 required fields:
      * `"status": "$STATUS"` where the status is either "executing", "successful" or "failed"
      * `"path": "$PATH"`
      * `"type": "$TYPE"`
      * `"reason": "$ERROR_MSG"` telling the cause of the error if any.
   1. The child-device agent must send at least a success or an error message,
      depending on the success of the `GET` and configuration operations.
      It should also send an executing message before starting to process the request.
1. On reception an operation status message,
   the `c8y-configuration-plugin` notifies the cloud accordingly.
   1. When a success or error message is finally received,
      then the configuration plugin cleans up all the temporary resources,
      notably removing the file under `$TEDGE_HTTP_ROOT/$CHILD_DEVICE_ID/config_update/$TYPE`.
   1. If a notification message is received while none is expected,
      i.e with a configuration file `type` that doesn't exist under `TEDGE_HTTP_ROOT/$CHILD_DEVICE_ID/config_update/`,
      then this notification message is ignored.

### The child device uploads current configuration snapshot on request

The configuration files actually used by a child device can be requested from the cloud.
As for configuration updates, the `c8y-configuration-plugin` daemon drive these requests
using a combination of MQTT to notify the child device of the request
and of HTTP to let the child device `PUT` the requested file.

The following diagram captures the required interactions between all relevant parties:

```mermaid
sequenceDiagram
    participant C8Y Cloud
    participant C8Y Config Plugin
    participant Tedge Agent
    participant Child Device Agent

        C8Y Cloud ->> C8Y Config Plugin: MQTT: c8y_UploadConfigFile request with `child-id` and `type`
        C8Y Config Plugin ->> C8Y Config Plugin: Generate file-transfer repository `tedge.url` for child device using `child-id` and `type`
        C8Y Config Plugin ->> Child Device Agent: MQTT: config_snapshot request to `child-id` with `type` and `tedge.url`

        Child Device Agent ->> C8Y Config Plugin: MQTT: config_snapshot response with operation status: "executing" 
        C8Y Config Plugin ->> C8Y Cloud: MQTT: Update c8y_UploadConfigFile operation status to "EXECUTING"
        Child Device Agent ->> Tedge Agent: HTTP: Upload config file content for `type` to `tedge.url`
        Child Device Agent ->> C8Y Config Plugin: MQTT: config_snapshot response with operation status: "successful" 

        C8Y Config Plugin ->> Tedge Agent: Retrieve the config file uploaded by the child device from file-transfer repository
        C8Y Config Plugin ->> C8Y Cloud: HTTP: Upload the config file to cloud
        C8Y Config Plugin ->> C8Y Cloud: MQTT: Update c8y_UploadConfigFile operation status to "SUCCESSFUL"
        C8Y Config Plugin ->> C8Y Config Plugin: Remove local copy of config file snapshot from local filesystem
```

1. On reception of a configuration request for a child device named `$CHILD_DEVICE_ID`
   for a file `{ path = $PATH, type = $TYPE }` defined in `$CHILD_DEVICE_ID/c8y-configuration-plugin.toml`
   the `c8y-configuration-plugin` forwards this request to the child device by publishing an MQTT message
   telling which configuration is expected and where to upload it.
    * The topic is `tedge/$CHILD_DEVICE_ID/commands/req/config_snapshot`
    * The payload is a JSON record with 3 fields
        * `"url": "http://$TEDGE_HTTP/tedge/file-transfer/$CHILD_DEVICE_ID/config_snapshot/$TYPE"`
        * `"path": "$PATH"`
        * `"type": "$TYPE"` (if no `type` has been specified, then this field is omitted) 
    * The `url` conveys the fact the `c8y-configuration-plugin` expects that, on transfer success,
      the file will be stored `$TEDGE_HTTP_ROOT/$CHILD_DEVICE_ID/config_snapshot/$TYPE`.
      Note that when the `$TYPE` is not explicitly defined in `$CHILD_DEVICE_ID/c8y-configuration-plugin.toml`,
      then the `$PATH` is used as the configuration type.
1. On reception of a configuration request on the topic `tedge/$CHILD_DEVICE_ID/commands/req/config_snapshot`,
   The child-device agent for configuration management:
   1. Uses the `path` and `type` information to retrieve the requested configuration content.
   Note that these pieces of information are provided by the child-device agent itself,
   and make sense only in the specific context of the device operating system and software.
   1. `PUT`s the content to the `url` specified by the request message.
1. The child-device agent for configuration management,
   notifies thin-edge over MQTT about the progress of the configuration snapshot request.
    1. These messages are published on the topic
       `tedge/$CHILD_DEVICE_ID/commands/res/config_snapshot`
    1. There is three different payloads to notify the configuration operation started,
       succeed or failed for some reason.
    1. All these payloads are JSON records with 3 required fields:
        * `"status": "$STATUS"` where the status is either "executing", "successful" or "failed"
        * `"path": "$PATH"`
        * `"type": "$TYPE"`
        * `"reason": "$ERROR_MSG"` telling the cause of the error if any.
    1. The child-device agent must send at least a success or an error message,
       depending on the success of the `PUT` operation.
       It should also send an executing message before starting to process the request.
1. On reception of an operation status message,
   the `c8y-configuration-plugin` notifies the cloud accordingly.
    1. When a success message is received,
       then the configuration plugin transfers to the cloud the content `PUT` by the child-device
       under `$TEDGE_HTTP_ROOT/$CHILD_DEVICE_ID/config_snapshop/$TYPE` and
       finally removes this file when acknowledged by the cloud.
    1. If a notification message is received while none is expected for this type of configuration,
       then this notification message is ignored.
       
### The child device uploads its configuration file list on start and on change

The configuration files for a child device `$CHILD_DEVICE_ID` are defined in
the file `$TEDGE_CONFIG_DIR/c8y/$CHILD_DEVICE_ID/c8y-configuration-plugin.toml` on the thin-edge device.
But, the content of this file must be provided by the child-device agent
by uploading a `c8y-configuration-plugin.toml` with `"type": "c8y-configuration-plugin"` in its prescribed format.

The child-device must upload this file on its startup as well as when updated,
as if it received a config snapshot request for `c8y-configuration-plugin` type as follows:

1. On start-up, the child-device uploads this file (as well as on update of this file list),
   as if it received a config snapshot request for `c8y-configuration-plugin` type:
      1. Generate a `c8y-configuration-plugin.toml` with the supported config list in the presribed format.
      2. Uploads this file to `http://$TEDGE_HTTP/tedge/file-transfer/$CHILD_DEVICE_ID/config_snapshot/c8y-configuration-plugin` with a `PUT` call.
      3. On success of the upload, the child-device agent
         notifies the `c8y-configuration-plugin` with an MQTT message published on the topic
         `tedge/$CHILD_DEVICE_ID/commands/res/config_snapshot`
         with the payload containing a JSON record with `"type": "c8y-configuration-plugin"` but without the `status` field.
      4. Note that there is no need to send executing notification messages here,
         since this is a spontaneous operation and not triggered by an explicit config snapshot request.

2. The plugin does the following on receipt of the response with `"type": "c8y-configuration-plugin"`,
   received for the upload on `tedge/$CHILD_DEVICE_ID/commands/res/config_snapshot` topic.
   1. Take a copy of the transferred file under `$TEDGE_HTTP_ROOT/$CHILD_DEVICE_ID/config_snapshop/c8y-configuration-plugin`
      and puts this copy under `$TEDGE_CONFIG_DIR/c8y/$CHILD_DEVICE_ID/c8y-configuration-plugin.toml`
   2. Create two empty files `c8y_DownloadConfigFile` and `c8y_UploadConfigFile` under `/etc/tedge/operations/c8y/$CHILD_DEVICE_ID`
      to inform the Cumulocity mapper that this child device supports configuration management.
      On creation of these files, the mapper will automatically update child device twin with these supported operations.
   3. Send a SmartREST 119 message with the list of configuration files listed in the file
      (to which this file `$TEDGE_CONFIG_DIR/c8y/$CHILD_DEVICE_ID/c8y-configuration-plugin.toml`
      is implicitly added with type `c8y-configuration-plugin`).<|MERGE_RESOLUTION|>--- conflicted
+++ resolved
@@ -82,16 +82,12 @@
 These two files can be created using the `c8y-configuration-plugin --init` option:
 
 ```shell
-<<<<<<< HEAD
-$ sudo c8y-configuration-plugin --init
-=======
-sudo c8y_configuration_plugin --init
+sudo c8y-configuration-plugin --init
 ```
 
 ```shell
 ls -l /etc/tedge/operations/c8y/c8y_UploadConfigFile
 ```
->>>>>>> b3bde8c6
 
 ```
 -rw-r--r-- 1 tedge tedge 95 Mar 22 14:24 /etc/tedge/operations/c8y/c8y_UploadConfigFile
@@ -269,16 +265,12 @@
 ## Usage
 
 ```shell
-<<<<<<< HEAD
-$ c8y-configuration-plugin --help
+c8y-configuration-plugin --help
+```
+
+```
 c8y-configuration-plugin 0.9.0
-=======
-c8y_configuration_plugin --help
-```
-
-```
-c8y_configuration_plugin 0.6.2
->>>>>>> b3bde8c6
+
 Thin-edge device configuration management for Cumulocity
 
 USAGE:
