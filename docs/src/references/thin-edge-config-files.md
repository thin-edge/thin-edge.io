--- conflicted
+++ resolved
@@ -40,12 +40,8 @@
 The directories and files that are required by the `tedge-mapper` are created as below.
 
 ```shell
-<<<<<<< HEAD
-$ sudo tedge-mapper --init c8y
-=======
-sudo tedge_mapper --init c8y
+sudo tedge-mapper --init c8y
 ```
->>>>>>> b3bde8c6
 
 ```
 ls -l /etc/tedge/operations/c8y
@@ -56,22 +52,14 @@
 To create these directories in a custom directory, use `--config-dir` option as below.
 
 ```shell
-<<<<<<< HEAD
-$ sudo tedge-mapper --config-dir /global/path/to/config/dir --init c8y
-=======
 sudo tedge_mapper --config-dir /global/path/to/config/dir --init c8y
->>>>>>> b3bde8c6
 ```
 
 The directories and files that are required by the `tedge-agent` are created as below.
 
 ```shell
-<<<<<<< HEAD
-$ sudo tedge-agent --init
-=======
-sudo tedge_agent --init
+sudo tedge-agent --init
 ```
->>>>>>> b3bde8c6
 
 ```
 ls -l /etc/tedge/.agent
@@ -80,11 +68,7 @@
 To create these directories and files in a custom directory, use the `--config-dir` option as below as below.
 
 ```shell
-<<<<<<< HEAD
-$ sudo tedge-agent --config-dir /global/path/to/config/dir --init
-=======
-sudo tedge_agent --config-dir /global/path/to/config/dir --init
->>>>>>> b3bde8c6
+sudo tedge-agent --config-dir /global/path/to/config/dir --init
 ```
 
 ## Manage the configuration parameters
