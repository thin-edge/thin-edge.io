[workspace]

members = [
<<<<<<< HEAD
    "translator/c8y_json_translator",
=======
    "mqtt/mqtt_client",
>>>>>>> 074b1fc5
    "tedge",
    "tests/testlib",
]

[profile.release]
lto = true<|MERGE_RESOLUTION|>--- conflicted
+++ resolved
@@ -1,11 +1,8 @@
 [workspace]
 
 members = [
-<<<<<<< HEAD
     "translator/c8y_json_translator",
-=======
     "mqtt/mqtt_client",
->>>>>>> 074b1fc5
     "tedge",
     "tests/testlib",
 ]
