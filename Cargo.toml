--- conflicted
+++ resolved
@@ -1,36 +1,12 @@
 [workspace]
 
 members = [
-<<<<<<< HEAD
     "crates/common/*",
     "crates/core/*",
     "crates/tests/*",
     "plugins/tedge_apt_plugin",
-    "plugins/tedge_dummy_plugin"
-=======
-    "common/batcher",
-    "common/certificate",
-    "common/clock",
-    "common/flockfile",
-    "common/json_writer",
-    "common/mqtt_client",
-    "common/mqtt_tests",
-    "common/tedge_users",
-    "common/tedge_utils",
-    "mapper/cumulocity/c8y_translator_lib",
-    "mapper/cumulocity/c8y_smartrest",
-    "mapper/tedge_mapper",
-    "mapper/thin_edge_json",
-    "sm/download",
-    "sm/json_sm",
-    "sm/plugin_sm",
-    "sm/tedge_agent",
-    "sm/plugins/tedge_apt_plugin",
-    "sm/plugins/tedge_dummy_plugin",
-    "sm/plugins/tedge_apama_plugin",
-    "tedge_config",
-    "tedge",
->>>>>>> 565f924c
+    "plugins/tedge_dummy_plugin",
+    "plugins/tedge_apama_plugin"
 ]
 
 [profile.release]
