[workspace]

members = [
    "common/certificate",
    "common/flockfile",
    "common/mqtt_client",
    "common/clock",
    "common/tedge_users",
    "common/json_writer",
    "tedge",
    "tedge_config",
    "mapper/cumulocity/c8y_translator_lib",
    "mapper/tedge_mapper",
    "mapper/thin_edge_json",
    "sm/plugins/tedge_apt_plugin"
]

[profile.release]
<<<<<<< HEAD
lto = true

# opt-level = "z" # See https://doc.rust-lang.org/cargo/reference/profiles.html
# codegen-units = 1
# panic = 'abort'
=======
codegen-units = 1
lto = true
opt-level = "z"
panic = 'abort'
>>>>>>> 315f0104
<|MERGE_RESOLUTION|>--- conflicted
+++ resolved
@@ -16,15 +16,7 @@
 ]
 
 [profile.release]
-<<<<<<< HEAD
-lto = true
-
-# opt-level = "z" # See https://doc.rust-lang.org/cargo/reference/profiles.html
-# codegen-units = 1
-# panic = 'abort'
-=======
 codegen-units = 1
 lto = true
 opt-level = "z"
-panic = 'abort'
->>>>>>> 315f0104
+panic = 'abort'